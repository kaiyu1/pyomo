--- conflicted
+++ resolved
@@ -1061,8 +1061,6 @@
 13 Declarations: x y z p1 p2 p3 a1 a2 a1_expanded a2_expanded p1_v_outsum p2_v_insum p3_v_insum
 """)
 
-<<<<<<< HEAD
-=======
     def test_extensive_no_splitfrac_expansion(self):
         m = ConcreteModel()
         m.time = Set(initialize=[1, 2, 3])
@@ -1190,7 +1188,6 @@
         os = StringIO()
         m.pprint(ostream=os)
         self.assertEqual(os.getvalue().strip(), ref.strip())
->>>>>>> 9def76d9
 
     def test_extensive_expansion(self):
         m = ConcreteModel()
