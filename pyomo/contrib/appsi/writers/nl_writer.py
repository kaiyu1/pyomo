--- conflicted
+++ resolved
@@ -13,19 +13,9 @@
 from pyomo.core.kernel.objective import minimize
 from .config import WriterConfig
 from .cmodel_converter import PyomoToCModelWalker
-<<<<<<< HEAD
-from pyomo.common.dependencies import attempt_import
-from pyomo.core.kernel.objective import minimize
+from pyomo.common.collections import OrderedSet
 import os
-from pyomo.common.collections import OrderedSet
-
-
-cmodel, cmodel_available = attempt_import('pyomo.contrib.appsi.cmodel.cmodel',
-                                          'Appsi requires building a small c++ extension. '
-                                          'Please use thye "pyomo build-extensions" command')
-=======
 from ..cmodel import cmodel, cmodel_available
->>>>>>> 762c61bb
 
 
 class NLWriter(PersistentBase):
