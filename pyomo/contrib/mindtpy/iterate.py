#  ___________________________________________________________________________
#
#  Pyomo: Python Optimization Modeling Objects
#  Copyright 2017 National Technology and Engineering Solutions of Sandia, LLC
#  Under the terms of Contract DE-NA0003525 with National Technology and
#  Engineering Solutions of Sandia, LLC, the U.S. Government retains certain
#  rights in this software.
#  This software is distributed under the 3-clause BSD License.
#  ___________________________________________________________________________

"""Iteration loop for MindtPy."""
from __future__ import division
import logging
from pyomo.contrib.mindtpy.util import set_solver_options, get_integer_solution
from pyomo.contrib.mindtpy.cut_generation import add_ecp_cuts

from pyomo.contrib.mindtpy.mip_solve import (solve_main,
                                             handle_main_optimal, handle_main_infeasible, handle_main_other_conditions)
from pyomo.contrib.mindtpy.nlp_solve import (solve_subproblem,
                                             handle_subproblem_optimal, handle_subproblem_infeasible,
                                             handle_subproblem_other_termination)
from pyomo.core import minimize, maximize, Var
from pyomo.opt import TerminationCondition as tc
from pyomo.contrib.gdpopt.util import get_main_elapsed_time, time_code
from pyomo.solvers.plugins.solvers.persistent_solver import PersistentSolver
from pyomo.opt import SolverFactory
from pyomo.common.dependencies import attempt_import
from pyomo.contrib.gdpopt.util import copy_var_list_values

tabu_list, tabu_list_available = attempt_import(
    'pyomo.contrib.mindtpy.tabu_list')

logger = logging.getLogger('pyomo.contrib.mindtpy')


def MindtPy_iteration_loop(solve_data, config):
    """
    Main loop for MindtPy Algorithms

    This is the outermost function for the algorithms in this package; this function controls the progression of
    solving the model.

    Parameters
    ----------
    solve_data: MindtPy Data Container
        data container that holds solve-instance data
    config: ConfigBlock
        contains the specific configurations for the algorithm
    """
    last_iter_cuts = False
    while solve_data.mip_iter < config.iteration_limit:

        config.logger.info(
            '---MindtPy main Iteration %s---'
            % (solve_data.mip_iter+1))

        solve_data.mip_subiter = 0
        # solve MILP main problem
        if config.strategy in {'OA', 'GOA', 'ECP'}:
            main_mip, main_mip_results = solve_main(
                solve_data, config)
            if main_mip_results is not None:
                if config.single_tree is False:
                    if main_mip_results.solver.termination_condition is tc.optimal:
                        handle_main_optimal(main_mip, solve_data, config)
                    elif main_mip_results.solver.termination_condition is tc.infeasible:
                        handle_main_infeasible(
                            main_mip, solve_data, config)
                        last_iter_cuts = True
                        break
                    else:
                        handle_main_other_conditions(main_mip, main_mip_results,
                                                     solve_data, config)
                    # Call the MILP post-solve callback
                    with time_code(solve_data.timing, 'Call after main solve'):
                        config.call_after_main_solve(main_mip, solve_data)
            else:
                config.logger.info('Algorithm should terminate here.')
                break
        else:
            raise NotImplementedError()

        # regularization is activated after the first feasible solution is found.
        if config.add_regularization is not None and solve_data.best_solution_found is not None and config.single_tree is False:
            # the main problem might be unbounded, regularization is activated only when a valid bound is provided.
            if (solve_data.objective_sense == minimize and solve_data.LB != float('-inf')) or (solve_data.objective_sense == maximize and solve_data.UB != float('inf')):
                main_mip, main_mip_results = solve_main(
                    solve_data, config, regularization_problem=True)
                if main_mip_results is None:
                    config.logger.info(
                        'Failed to solve the regularization problem.'
                        'The solution of the OA main problem will be adopted.')
                elif main_mip_results.solver.termination_condition in {tc.optimal, tc.feasible}:
                    handle_main_optimal(
                        main_mip, solve_data, config, update_bound=False)
                elif main_mip_results.solver.termination_condition is tc.maxTimeLimit:
                    config.logger.info(
                        'Regularization problem failed to converge within the time limit.')
                    solve_data.results.solver.termination_condition = tc.maxTimeLimit
                    break
                elif main_mip_results.solver.termination_condition is tc.infeasible:
                    config.logger.info(
                        'Regularization problem infeasible.')
                elif main_mip_results.solver.termination_condition is tc.unbounded:
                    config.logger.info(
                        'Regularization problem ubounded.'
                        'Sometimes solving MIQP in cplex, unbounded means infeasible.')
                elif main_mip_results.solver.termination_condition is tc.unknown:
                    config.logger.info(
                        'Termination condition of the regularization problem is unknown.')
                    if main_mip_results.problem.lower_bound != float('-inf'):
                        config.logger.info('Solution limit has been reached.')
                        handle_main_optimal(
                            main_mip, solve_data, config, update_bound=False)
                    else:
                        config.logger.info('No solution obtained from the regularization subproblem.'
                                           'Please set mip_solver_tee to True for more informations.'
                                           'The solution of the OA main problem will be adopted.')
                else:
                    raise ValueError(
                        'MindtPy unable to handle regularization problem termination condition '
                        'of %s. Solver message: %s' %
                        (main_mip_results.solver.termination_condition, main_mip_results.solver.message))
        if config.add_regularization is not None and config.single_tree:
            solve_data.curr_int_sol = get_integer_solution(
                solve_data.mip, string_zero=True)
            copy_var_list_values(
                main_mip.MindtPy_utils.variable_list,
                solve_data.working_model.MindtPy_utils.variable_list,
                config)
            if solve_data.curr_int_sol not in set(solve_data.integer_list):
                fixed_nlp, fixed_nlp_result = solve_subproblem(
                    solve_data, config)
                if fixed_nlp_result.solver.termination_condition in {tc.optimal, tc.locallyOptimal, tc.feasible}:
                    handle_subproblem_optimal(fixed_nlp, solve_data, config)
                elif fixed_nlp_result.solver.termination_condition in {tc.infeasible, tc.noSolution}:
                    handle_subproblem_infeasible(fixed_nlp, solve_data, config)
                elif fixed_nlp_result.solver.termination_condition is tc.maxTimeLimit:
                    config.logger.info(
                        'NLP subproblem failed to converge within the time limit.')
                    solve_data.results.solver.termination_condition = tc.maxTimeLimit
                    break
                elif fixed_nlp_result.solver.termination_condition is tc.maxEvaluations:
                    config.logger.info(
                        'NLP subproblem failed due to maxEvaluations.')
                    solve_data.results.solver.termination_condition = tc.maxEvaluations
                    break
                else:
                    handle_subproblem_other_termination(fixed_nlp, fixed_nlp_result.solver.termination_condition,
                                                        solve_data, config)

        if algorithm_should_terminate(solve_data, config, check_cycling=True):
            last_iter_cuts = False
            break

        if config.single_tree is False and config.strategy != 'ECP':  # if we don't use lazy callback, i.e. LP_NLP
            # Solve NLP subproblem
            # The constraint linearization happens in the handlers
            fixed_nlp, fixed_nlp_result = solve_subproblem(
                solve_data, config)
            if fixed_nlp_result.solver.termination_condition in {tc.optimal, tc.locallyOptimal, tc.feasible}:
                handle_subproblem_optimal(fixed_nlp, solve_data, config)
            elif fixed_nlp_result.solver.termination_condition in {tc.infeasible, tc.noSolution}:
                handle_subproblem_infeasible(fixed_nlp, solve_data, config)
            elif fixed_nlp_result.solver.termination_condition is tc.maxTimeLimit:
                config.logger.info(
                    'NLP subproblem failed to converge within the time limit.')
                solve_data.results.solver.termination_condition = tc.maxTimeLimit
                break
            elif fixed_nlp_result.solver.termination_condition is tc.maxEvaluations:
                config.logger.info(
                    'NLP subproblem failed due to maxEvaluations.')
                solve_data.results.solver.termination_condition = tc.maxEvaluations
                break
            else:
                handle_subproblem_other_termination(fixed_nlp, fixed_nlp_result.solver.termination_condition,
                                                    solve_data, config)
            # Call the NLP post-solve callback
            with time_code(solve_data.timing, 'Call after subproblem solve'):
                config.call_after_subproblem_solve(fixed_nlp, solve_data)

        if algorithm_should_terminate(solve_data, config, check_cycling=False):
            last_iter_cuts = True
            break

        if config.strategy == 'ECP':
            add_ecp_cuts(solve_data.mip, solve_data, config)

        # if config.strategy == 'PSC':
        #     # If the hybrid algorithm is not making progress, switch to OA.
        #     progress_required = 1E-6
        #     if solve_data.objective_sense == minimize:
        #         log = solve_data.LB_progress
        #         sign_adjust = 1
        #     else:
        #         log = solve_data.UB_progress
        #         sign_adjust = -1
        #     # Maximum number of iterations in which the lower (optimistic)
        #     # bound does not improve before switching to OA
        #     max_nonimprove_iter = 5
        #     making_progress = True
        #     # TODO-romeo Unneccesary for OA and ROA, right?
        #     for i in range(1, max_nonimprove_iter + 1):
        #         try:
        #             if (sign_adjust * log[-i]
        #                     <= (log[-i - 1] + progress_required)
        #                     * sign_adjust):
        #                 making_progress = False
        #             else:
        #                 making_progress = True
        #                 break
        #         except IndexError:
        #             # Not enough history yet, keep going.
        #             making_progress = True
        #             break
        #     if not making_progress and (
        #             config.strategy == 'hPSC' or
        #             config.strategy == 'PSC'):
        #         config.logger.info(
        #             'Not making enough progress for {} iterations. '
        #             'Switching to OA.'.format(max_nonimprove_iter))
        #         config.strategy = 'OA'

    # if add_no_good_cuts is True, the bound obtained in the last iteration is no reliable.
    # we correct it after the iteration.
    if (config.add_no_good_cuts or config.use_tabu_list) and config.strategy is not 'FP' and not solve_data.should_terminate and config.add_regularization is None:
        bound_fix(solve_data, config, last_iter_cuts)


def algorithm_should_terminate(solve_data, config, check_cycling):
    """
    Checks if the algorithm should terminate at the given point

    This function determines whether the algorithm should terminate based on the solver options and progress.
    (Sets the solve_data.results.solver.termination_condition to the appropriate condition, i.e. optimal,
    maxIterations, maxTimeLimit)

    Parameters
    ----------
    solve_data: MindtPy Data Container
        data container that holds solve-instance data
    config: ConfigBlock
        contains the specific configurations for the algorithm
    check_cycling: bool
        check for a special case that causes a binary variable to loop through the same values

    Returns
    -------
    boolean
        True if the algorithm should terminate else returns False
    """
    if solve_data.should_terminate:
        if solve_data.objective_sense == minimize:
            if solve_data.UB == float('inf'):
                solve_data.results.solver.termination_condition = tc.noSolution
            else:
                solve_data.results.solver.termination_condition = tc.feasible
        else:
            if solve_data.LB == float('-inf'):
                solve_data.results.solver.termination_condition = tc.noSolution
            else:
                solve_data.results.solver.termination_condition = tc.feasible
        return True

    # Check bound convergence
    if solve_data.LB + config.bound_tolerance >= solve_data.UB:
        config.logger.info(
            'MindtPy exiting on bound convergence. '
            'LB: {} + (tol {}) >= UB: {}\n'.format(
                solve_data.LB, config.bound_tolerance, solve_data.UB))
        solve_data.results.solver.termination_condition = tc.optimal
        return True
    # Check relative bound convergence
    if solve_data.best_solution_found is not None:
        if solve_data.UB - solve_data.LB <= config.relative_bound_tolerance * (abs(solve_data.UB if solve_data.objective_sense == minimize else solve_data.LB) + 1E-10):
            config.logger.info(
                'MindtPy exiting on bound convergence. '
                '(UB: {} - LB: {})/ (1e-10+|bestinteger|:{}) <= relative tolerance: {}'.format(solve_data.UB, solve_data.LB, abs(solve_data.UB if solve_data.objective_sense == minimize else solve_data.LB), config.relative_bound_tolerance))
            solve_data.results.solver.termination_condition = tc.optimal
            return True

    # Check iteration limit
    if solve_data.mip_iter >= config.iteration_limit:
        config.logger.info(
            'MindtPy unable to converge bounds '
            'after {} main iterations.'.format(solve_data.mip_iter))
        config.logger.info(
            'Final bound values: LB: {}  UB: {}'.
            format(solve_data.LB, solve_data.UB))
        if config.single_tree:
            solve_data.results.solver.termination_condition = tc.feasible
        else:
            solve_data.results.solver.termination_condition = tc.maxIterations
        return True

    # Check time limit
    if get_main_elapsed_time(solve_data.timing) >= config.time_limit:
        config.logger.info(
            'MindtPy unable to converge bounds '
            'before time limit of {} seconds. '
            'Elapsed: {} seconds'
            .format(config.time_limit, get_main_elapsed_time(solve_data.timing)))
        config.logger.info(
            'Final bound values: LB: {}  UB: {}'.
            format(solve_data.LB, solve_data.UB))
        solve_data.results.solver.termination_condition = tc.maxTimeLimit
        return True

    # Check if algorithm is stalling
    if len(solve_data.LB_progress) >= config.stalling_limit:
        if abs(solve_data.LB_progress[-1] - solve_data.LB_progress[-config.stalling_limit]) <= config.zero_tolerance:
            config.logger.info(
                'Algorithm is not making enough progress. '
                'Exiting iteration loop.')
            config.logger.info(
                'Final bound values: LB: {}  UB: {}'.
                format(solve_data.LB, solve_data.UB))
            if solve_data.best_solution_found is not None:
                solve_data.results.solver.termination_condition = tc.feasible
            else:
                # TODO: Is it correct to set solve_data.working_model as the best_solution_found?
                # In function copy_var_list_values, skip_fixed is set to True in default.
                solve_data.best_solution_found = solve_data.working_model.clone()
                config.logger.warning(
                    'Algorithm did not find a feasible solution. '
                    'Returning best bound solution. Consider increasing stalling_limit or bound_tolerance.')
                solve_data.results.solver.termination_condition = tc.noSolution

            return True

    if config.strategy == 'ECP':
        # check to see if the nonlinear constraints are satisfied
        MindtPy = solve_data.working_model.MindtPy_utils
        nonlinear_constraints = [c for c in MindtPy.nonlinear_constraint_list]
        for nlc in nonlinear_constraints:
            if nlc.has_lb():
                try:
                    lower_slack = nlc.lslack()
                except (ValueError, OverflowError):
                    lower_slack = -10
                    # Use not fixed numbers in this case. Try some factor of ecp_tolerance
                if lower_slack < -config.ecp_tolerance:
                    config.logger.info(
                        'MindtPy-ECP continuing as {} has not met the '
                        'nonlinear constraints satisfaction.'
                        '\n'.format(
                            nlc))
                    return False
            if nlc.has_ub():
                try:
                    upper_slack = nlc.uslack()
                except (ValueError, OverflowError):
                    upper_slack = -10
                if upper_slack < -config.ecp_tolerance:
                    config.logger.info(
                        'MindtPy-ECP continuing as {} has not met the '
                        'nonlinear constraints satisfaction.'
                        '\n'.format(
                            nlc))
                    return False
        # For ECP to know whether to know which bound to copy over (primal or dual)
        if solve_data.objective_sense == minimize:
            solve_data.UB = solve_data.LB
        else:
            solve_data.LB = solve_data.UB
        config.logger.info(
            'MindtPy-ECP exiting on nonlinear constraints satisfaction. '
            'LB: {} UB: {}\n'.format(
                solve_data.LB, solve_data.UB))

        solve_data.best_solution_found = solve_data.working_model.clone()
        solve_data.results.solver.termination_condition = tc.optimal
        return True

    # Cycling check
    if check_cycling:
        if config.cycling_check or config.use_tabu_list:
            solve_data.curr_int_sol = get_integer_solution(solve_data.mip)
            if config.cycling_check and solve_data.mip_iter >= 1:
                if solve_data.curr_int_sol in set(solve_data.integer_list):
                    config.logger.info(
                        'Cycling happens after {} main iterations. '
                        'The same combination is obtained in iteration {} '
                        'This issue happens when the NLP subproblem violates constraint qualification. '
                        'Convergence to optimal solution is not guaranteed.'
                        .format(solve_data.mip_iter, solve_data.integer_list.index(solve_data.curr_int_sol)+1))
                    config.logger.info(
                        'Final bound values: LB: {}  UB: {}'.
                        format(solve_data.LB, solve_data.UB))
                    # TODO determine solve_data.LB, solve_data.UB is inf or -inf.
                    solve_data.results.solver.termination_condition = tc.feasible
                    return True
            solve_data.integer_list.append(solve_data.curr_int_sol)

    # if not algorithm_is_making_progress(solve_data, config):
    #     config.logger.debug(
    #         'Algorithm is not making enough progress. '
    #         'Exiting iteration loop.')
    #     return True
    return False


def bound_fix(solve_data, config, last_iter_cuts):
    if config.single_tree:
        config.logger.info(
            'Fix the bound to the value of one iteration before optimal solution is found.')
        try:
            if solve_data.objective_sense == minimize:
                solve_data.LB = solve_data.stored_bound[solve_data.UB]
            else:
                solve_data.UB = solve_data.stored_bound[solve_data.LB]
        except KeyError:
            config.logger.info('No stored bound found. Bound fix failed.')
    else:
<<<<<<< HEAD
        if config.strategy == 'OA':
            config.logger.info('Solve the master problem without the last no_good cut to fix the bound.'
                               'zero_tolerance is set to 1E-4')
        elif config.strategy == 'GOA':
            config.logger.info('Solve the master problem without all no_good cuts after the best solution has been found to fix the bound.'
                               'zero_tolerance is set to 1E-4')
=======
        config.logger.info(
            'Solve the main problem without the last no_good cut to fix the bound.'
            'zero_tolerance is set to 1E-4')
>>>>>>> 5dbed15f
        config.zero_tolerance = 1E-4
        # Solve NLP subproblem
        # The constraint linearization happens in the handlers
        if last_iter_cuts is False:
            fixed_nlp, fixed_nlp_result = solve_subproblem(
                solve_data, config)
            if fixed_nlp_result.solver.termination_condition in {tc.optimal, tc.locallyOptimal, tc.feasible}:
                handle_subproblem_optimal(fixed_nlp, solve_data, config)
            elif fixed_nlp_result.solver.termination_condition in {tc.infeasible, tc.noSolution}:
                handle_subproblem_infeasible(fixed_nlp, solve_data, config)
            elif fixed_nlp_result.solver.termination_condition is tc.maxTimeLimit:
                config.logger.info(
                    'NLP subproblem failed to converge within the time limit.')
                solve_data.results.solver.termination_condition = tc.maxTimeLimit
            elif fixed_nlp_result.solver.termination_condition is tc.maxEvaluations:
                config.logger.info(
                    'NLP subproblem failed due to maxEvaluations.')
                solve_data.results.solver.termination_condition = tc.maxEvaluations
            else:
                handle_subproblem_other_termination(fixed_nlp, fixed_nlp_result.solver.termination_condition,
                                                    solve_data, config)

        MindtPy = solve_data.mip.MindtPy_utils
        # deactivate the integer cuts generated after the best solution was found.
        if config.strategy == 'GOA':
            try:
                if solve_data.objective_sense == minimize:
                    valid_no_good_cuts_num = solve_data.num_no_good_cuts_added[solve_data.UB]
                else:
                    valid_no_good_cuts_num = solve_data.num_no_good_cuts_added[solve_data.LB]
                if config.add_no_good_cuts:
                    for i in range(valid_no_good_cuts_num+1, len(
                            MindtPy.cuts.no_good_cuts)+1):
                        MindtPy.cuts.no_good_cuts[i].deactivate()
                if config.use_tabu_list:
                    solve_data.integer_list = solve_data.integer_list[:valid_no_good_cuts_num]
            except KeyError:
                config.logger.info('No-good cut deactivate failed.')
        elif config.strategy == 'OA':
            # Only deactive the last OA cuts may not be correct.
            # Since integer solution may also be cut off by OA cuts due to calculation approximation.
            if config.add_no_good_cuts:
                MindtPy.cuts.no_good_cuts[len(
                    MindtPy.cuts.no_good_cuts)].deactivate()
            if config.use_tabu_list:
                solve_data.integer_list = solve_data.integer_list[:-1]
        if config.add_regularization is not None and MindtPy.find_component('mip_obj') is None:
            MindtPy.objective_list[-1].activate()
        mainopt = SolverFactory(config.mip_solver)
        # determine if persistent solver is called.
        if isinstance(mainopt, PersistentSolver):
            mainopt.set_instance(solve_data.mip, symbolic_solver_labels=True)
        if config.use_tabu_list:
            tabulist = mainopt._solver_model.register_callback(
                tabu_list.IncumbentCallback_cplex)
            tabulist.solve_data = solve_data
            tabulist.opt = mainopt
            tabulist.config = config
            mainopt._solver_model.parameters.preprocessing.reduce.set(1)
            # If the callback is used to reject incumbents, the user must set the
            # parameter c.parameters.preprocessing.reduce either to the value 1 (one)
            # to restrict presolve to primal reductions only or to 0 (zero) to disable all presolve reductions
            mainopt._solver_model.set_warning_stream(None)
            mainopt._solver_model.set_log_stream(None)
            mainopt._solver_model.set_error_stream(None)
        mip_args = dict(config.mip_solver_args)
        set_solver_options(mainopt, solve_data, config, solver_type='mip')
        main_mip_results = mainopt.solve(
            solve_data.mip, tee=config.mip_solver_tee, **mip_args)
        if main_mip_results.solver.termination_condition is tc.infeasible:
            config.logger.info(
                'Bound fix failed. The bound fix problem is infeasible')
        else:
            if solve_data.objective_sense == minimize:
                solve_data.LB = max(
                    [main_mip_results.problem.lower_bound] + solve_data.LB_progress[:-1])
                solve_data.bound_improved = solve_data.LB > solve_data.LB_progress[-1]
                solve_data.LB_progress.append(solve_data.LB)
            else:
                solve_data.UB = min(
                    [main_mip_results.problem.upper_bound] + solve_data.UB_progress[:-1])
                solve_data.bound_improved = solve_data.UB < solve_data.UB_progress[-1]
                solve_data.UB_progress.append(solve_data.UB)
            config.logger.info(
                'Fixed bound values: LB: {}  UB: {}'.
                format(solve_data.LB, solve_data.UB))
        # Check bound convergence
        if solve_data.LB + config.bound_tolerance >= solve_data.UB:
            solve_data.results.solver.termination_condition = tc.optimal<|MERGE_RESOLUTION|>--- conflicted
+++ resolved
@@ -412,18 +412,12 @@
         except KeyError:
             config.logger.info('No stored bound found. Bound fix failed.')
     else:
-<<<<<<< HEAD
         if config.strategy == 'OA':
-            config.logger.info('Solve the master problem without the last no_good cut to fix the bound.'
+            config.logger.info('Solve the main problem without the last no_good cut to fix the bound.'
                                'zero_tolerance is set to 1E-4')
         elif config.strategy == 'GOA':
-            config.logger.info('Solve the master problem without all no_good cuts after the best solution has been found to fix the bound.'
+            config.logger.info('Solve the main problem without all no_good cuts after the best solution has been found to fix the bound.'
                                'zero_tolerance is set to 1E-4')
-=======
-        config.logger.info(
-            'Solve the main problem without the last no_good cut to fix the bound.'
-            'zero_tolerance is set to 1E-4')
->>>>>>> 5dbed15f
         config.zero_tolerance = 1E-4
         # Solve NLP subproblem
         # The constraint linearization happens in the handlers
