--- conflicted
+++ resolved
@@ -117,39 +117,6 @@
                           TerminationCondition.optimal)
             self.assertAlmostEqual(value(model.cost.expr), 3.5, places=2)
 
-<<<<<<< HEAD
-    # def test_GOA_MINLP2_simple(self):
-    #     """Test the global outer approximation decomposition algorithm."""
-    #     with SolverFactory('mindtpy') as opt:
-    #         model = SimpleMINLP2()
-    #         print('\n Solving MINLP2_simple problem with Outer Approximation')
-    #         results = opt.solve(model, strategy='GOA',
-    #                             init_strategy='initial_binary',
-    #                             mip_solver=required_solvers[1],
-    #                             nlp_solver=required_solvers[0],
-    #                             obj_bound=10,
-    #                             add_nogood_cuts=True)
-
-    #         self.assertIs(results.solver.termination_condition,
-    #                       TerminationCondition.optimal)
-    #         self.assertAlmostEqual(value(model.cost.expr), 6.00976, places=2)
-
-    # def test_GOA_MINLP3_simple(self):
-    #     """Test the global outer approximation decomposition algorithm."""
-    #     with SolverFactory('mindtpy') as opt:
-    #         model = SimpleMINLP3()
-    #         print('\n Solving MINLP3_simple problem with Outer Approximation')
-    #         results = opt.solve(model, strategy='GOA', init_strategy='initial_binary',
-    #                             mip_solver=required_solvers[1],
-    #                             nlp_solver=required_solvers[0],
-    #                             obj_bound=10,
-    #                             add_nogood_cuts=True,
-    #                             use_mcpp=True)
-
-    #         self.assertIs(results.solver.termination_condition,
-    #                       TerminationCondition.optimal)
-    #         self.assertAlmostEqual(value(model.cost.expr), -5.512, places=2)
-=======
     def test_GOA_MINLP2_simple(self):
         """Test the global outer approximation decomposition algorithm."""
         with SolverFactory('mindtpy') as opt:
@@ -178,7 +145,6 @@
             self.assertIs(results.solver.termination_condition,
                           TerminationCondition.optimal)
             self.assertAlmostEqual(value(model.cost.expr), -5.512, places=2)
->>>>>>> ecefd03e
 
     def test_GOA_Proposal(self):
         """Test the global outer approximation decomposition algorithm."""
