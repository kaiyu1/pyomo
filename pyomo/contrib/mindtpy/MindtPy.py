--- conflicted
+++ resolved
@@ -35,18 +35,10 @@
                                        time_code, setup_results_object, process_objective, lower_logger_level_to)
 from pyomo.contrib.mindtpy.initialization import MindtPy_initialize_master
 from pyomo.contrib.mindtpy.iterate import MindtPy_iteration_loop
-<<<<<<< HEAD
 from pyomo.contrib.mindtpy.util import (
-    MindtPySolveData, model_is_valid, add_baron_cuts
-)
-from pyomo.core import (
-    Block, ConstraintList, NonNegativeReals, RangeSet, Set, Suffix, Var, value,
-    VarList, TransformationFactory)
-=======
-from pyomo.contrib.mindtpy.util import MindtPySolveData, model_is_valid
-from pyomo.core import (Block, ConstraintList, NonNegativeReals,
-                        Set, Suffix, Var, VarList, TransformationFactory, Objective, RangeSet)
->>>>>>> ecefd03e
+    MindtPySolveData, model_is_valid, add_baron_cuts)
+from pyomo.core import (Block, ConstraintList, NonNegativeReals, RangeSet, Set, Suffix, Var, value,
+                        VarList, TransformationFactory)
 from pyomo.opt import SolverFactory, SolverResults
 from pyomo.common.collections import Bunch
 from pyomo.contrib.fbbt.fbbt import fbbt
@@ -82,42 +74,13 @@
 
         Warning: this solver is still in beta. Keyword arguments subject to
         change. Undocumented keyword arguments definitely subject to change.
-        
+
         Args:
             model (Block): a Pyomo model or block to be solved
         """
         config = self.CONFIG(kwds.pop('options', {}))
         config.set_value(kwds)
 
-<<<<<<< HEAD
-        # configuration confirmation
-        if config.single_tree:
-            config.iteration_limit = 1
-            config.add_slack = False
-            config.add_nogood_cuts = False
-            config.mip_solver = 'cplex_persistent'
-            config.logger.info(
-                "Single tree implementation is activated. The defalt MIP solver is 'cplex_persistent'")
-        # if the slacks fix to zero, just don't add them
-        if config.max_slack == 0.0:
-            config.add_slack = False
-
-        if config.strategy == "GOA":
-            config.add_nogood_cuts = True
-            config.add_slack = True
-            config.use_mcpp = True
-            config.integer_to_binary = True
-            config.use_dual = False
-            # config.use_fbbt = True
-
-        if config.nlp_solver == "baron":
-            config.use_dual = False
-        # if ecp tolerance is not provided use bound tolerance
-        if config.ecp_tolerance is None:
-            config.ecp_tolerance = config.bound_tolerance
-
-=======
->>>>>>> ecefd03e
         solve_data = MindtPySolveData()
         solve_data.results = SolverResults()
         solve_data.timing = Bunch()
@@ -136,15 +99,11 @@
             fbbt(model)
             # TODO: logging_level is not logging.INFO here
             config.logger.info(
-<<<<<<< HEAD
                 "Use the fbbt to tighten the bounds of variables")
         if config.use_baron_convexification:
             add_baron_cuts(model)
             config.logger.info(
                 "Use the fbbt to tighten the bounds of variables")
-=======
-                'Use the fbbt to tighten the bounds of variables')
->>>>>>> ecefd03e
 
         solve_data.original_model = model
         solve_data.working_model = model.clone()
