--- conflicted
+++ resolved
@@ -13,19 +13,18 @@
 from six import iteritems
 from weakref import ref as weakref_ref
 
-<<<<<<< HEAD
 #from pyomo.core import *
 from pyomo.util.modeling import unique_component_name
 from pyomo.util.timing import ConstructionTimer
 from pyomo.core import register_component, Binary, Block, Var, Constraint, Any
 from pyomo.core.base.component import ( ActiveComponentData, )
-=======
-from pyomo.core import *
-from pyomo.core.base.plugin import register_component
-from pyomo.core.base.constraint import (SimpleConstraint,
-                                        IndexedConstraint,
-                                        _GeneralConstraintData)
->>>>>>> aee0c01a
+#=======
+#from pyomo.core import *
+#from pyomo.core.base.plugin import register_component
+#from pyomo.core.base.constraint import (SimpleConstraint,
+#                                        IndexedConstraint,
+#                                        _GeneralConstraintData)
+#>>>>>>> master
 from pyomo.core.base.block import _BlockData
 from pyomo.core.base.misc import apply_indexed_rule
 from pyomo.core.base.indexed_component import ActiveIndexedComponent
@@ -46,14 +45,8 @@
 
 class _DisjunctData(_BlockData):
 
-<<<<<<< HEAD
     def __init__(self, owner):
         _BlockData.__init__(self, owner)
-=======
-    def __init__(self, component):
-        _BlockData.__init__(self, component)
-        self._M = None
->>>>>>> aee0c01a
         self.indicator_var = Var(within=Binary)
 
     def pprint(self, ostream=None, verbose=False, prefix=""):
