--- conflicted
+++ resolved
@@ -1258,11 +1258,7 @@
         # Compare results to baseline
         with open(bfile, 'r') as f2:
             baseline = json.load(f2)
-<<<<<<< HEAD
-            self.assertStructuredAlmostEqual(results, baseline, abstol=1e-5)
-=======
-            self.assertStructuredAlmostEqual(results, baseline, abstol=1E-5)
->>>>>>> a6f0df84
+            self.assertStructuredAlmostEqual(results, baseline, abstol=1e-4)
 
     def _test_disc_first(self, tname):
 
@@ -1298,11 +1294,7 @@
         # Compare results to baseline
         with open(bfile, 'r') as f2:
             baseline = json.load(f2)
-<<<<<<< HEAD
-            self.assertStructuredAlmostEqual(results, baseline, abstol=1e-5)
-=======
-            self.assertStructuredAlmostEqual(results, baseline, abstol=1E-5)
->>>>>>> a6f0df84
+            self.assertStructuredAlmostEqual(results, baseline, abstol=1e-4)
 
 
 @unittest.skipIf(not scipy_available, "Scipy is not available")
