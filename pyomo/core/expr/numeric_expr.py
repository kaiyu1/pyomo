#  ___________________________________________________________________________
#
#  Pyomo: Python Optimization Modeling Objects
#  Copyright 2017 National Technology and Engineering Solutions of Sandia, LLC
#  Under the terms of Contract DE-NA0003525 with National Technology and
#  Engineering Solutions of Sandia, LLC, the U.S. Government retains certain
#  rights in this software.
#  This software is distributed under the 3-clause BSD License.
#  ___________________________________________________________________________

from __future__ import division

import math
import logging
from operator import attrgetter
from itertools import islice

logger = logging.getLogger('pyomo.core')

from math import isclose

from .expr_common import (
    _add, _sub, _mul, _div,
    _pow, _neg, _abs, _inplace,
    _unary
)
from .numvalue import (
    NumericValue,
    native_types,
    nonpyomo_leaf_types,
    native_numeric_types,
    as_numeric,
    value,
)

from .visitor import (
    evaluate_expression, expression_to_string, polynomial_degree,
    clone_expression, sizeof_expression, _expression_is_fixed
)


class clone_counter(object):
    """ Context manager for counting cloning events.

    This context manager counts the number of times that the
    :func:`clone_expression <pyomo.core.expr.current.clone_expression>`
    function is executed.
    """

    _count = 0

    def __enter__(self):
        return self

    def __exit__(self, *args):
        pass

    @property
    def count(self):
        """A property that returns the clone count value.
        """
        return clone_counter._count


class nonlinear_expression(object):
    """ Context manager for mutable sums.

    This context manager is used to compute a sum while
    treating the summation as a mutable object.
    """

    def __enter__(self):
        self.e = _MutableSumExpression([])
        return self.e

    def __exit__(self, *args):
        if self.e.__class__ == _MutableSumExpression:
            self.e.__class__ = SumExpression


class linear_expression(object):
    """ Context manager for mutable linear sums.

    This context manager is used to compute a linear sum while
    treating the summation as a mutable object.
    """

    def __enter__(self):
        """
        The :class:`_MutableLinearExpression <pyomo.core.expr.current._MutableLinearExpression>`
        class is the context that is used to to
        hold the mutable linear sum.
        """
        self.e = _MutableLinearExpression()
        return self.e

    def __exit__(self, *args):
        """
        The context is changed to the
        :class:`LinearExpression <pyomo.core.expr.current.LinearExpression>`
        class to transform the context into a nonmutable
        form.
        """
        if self.e.__class__ == _MutableLinearExpression:
            self.e.__class__ = LinearExpression


#-------------------------------------------------------
#
# Expression classes
#
#-------------------------------------------------------


class ExpressionBase(NumericValue):
    """
    The base class for Pyomo expressions.

    This class is used to define nodes in an expression
    tree.

    Args:
        args (list or tuple): Children of this node.
    """

    # Previously, we used _args to define expression class arguments.
    # Here, we use _args_ to force errors for code that was referencing this
    # data.  There are now accessor methods, so in most cases users
    # and developers should not directly access the _args_ data values.
    __slots__ =  ('_args_',)
    PRECEDENCE = 0

    def __init__(self, args):
        self._args_ = args

    def nargs(self):
        """
        Returns the number of child nodes.

        By default, Pyomo expressions represent binary operations
        with two arguments.

        Note:
            This function does not simply compute the length of
            :attr:`_args_` because some expression classes use
            a subset of the :attr:`_args_` array.  Thus, it
            is imperative that developers use this method!

        Returns:
            A nonnegative integer that is the number of child nodes.
        """
        return 2

    def arg(self, i):
        """
        Return the i-th child node.

        Args:
            i (int): Nonnegative index of the child that is returned.

        Returns:
            The i-th child node.
        """
        if i >= self.nargs():
            raise KeyError("Invalid index for expression argument: %d" % i)
        if i < 0:
            return self._args_[self.nargs()+i]
        return self._args_[i]

    @property
    def args(self):
        """
        Return the child nodes

        Returns: Either a list or tuple (depending on the node storage
            model) containing only the child nodes of this node
        """
        return self._args_[:self.nargs()]


    def __getstate__(self):
        """
        Pickle the expression object

        Returns:
            The pickled state.
        """
        state = super(ExpressionBase, self).__getstate__()
        for i in ExpressionBase.__slots__:
           state[i] = getattr(self,i)
        return state

    def __nonzero__(self):      #pragma: no cover
        """
        Compute the value of the expression and convert it to
        a boolean.

        Returns:
            A boolean value.
        """
        return bool(self())

    __bool__ = __nonzero__

    def __call__(self, exception=True):
        """
        Evaluate the value of the expression tree.

        Args:
            exception (bool): If :const:`False`, then
                an exception raised while evaluating
                is captured, and the value returned is
                :const:`None`.  Default is :const:`True`.

        Returns:
            The value of the expression or :const:`None`.
        """
        return evaluate_expression(self, exception)

    def __str__(self):
        """
        Returns a string description of the expression.

        Note:
            The value of ``pyomo.core.expr.expr_common.TO_STRING_VERBOSE``
            is used to configure the execution of this method.
            If this value is :const:`True`, then the string
            representation is a nested function description of the expression.
            The default is :const:`False`, which is an algebraic
            description of the expression.

        Returns:
            A string.
        """
        return expression_to_string(self)

    def to_string(self, verbose=None, labeler=None, smap=None,
                  compute_values=False):
        """
        Return a string representation of the expression tree.

        Args:
            verbose (bool): If :const:`True`, then the the string
                representation consists of nested functions.  Otherwise,
                the string representation is an algebraic equation.
                Defaults to :const:`False`.
            labeler: An object that generates string labels for
                variables in the expression tree.  Defaults to :const:`None`.
            smap:  If specified, this
                :class:`SymbolMap <pyomo.core.expr.symbol_map.SymbolMap>`
                is used to cache labels for variables.
            compute_values (bool): If :const:`True`, then
                parameters and fixed variables are evaluated before the
                expression string is generated.  Default is :const:`False`.

        Returns:
            A string representation for the expression tree.
        """
        return expression_to_string(self, verbose=verbose, labeler=labeler,
                                    smap=smap, compute_values=compute_values)

    def _precedence(self):
        return ExpressionBase.PRECEDENCE

    def _associativity(self):
        """Return the associativity of this operator.

        Returns 1 if this operator is left-to-right associative or -1 if
        it is right-to-left associative.  Any other return value will be
        interpreted as "not associative" (implying any arguments that
        are at this operator's _precedence() will be enclosed in parens).
        """
        # Most operators in Python are left-to-right associative
        return 1

    def _to_string(self, values, verbose, smap, compute_values):    #pragma: no cover
        """
        Construct a string representation for this node, using the string
        representations of its children.

        This method is called by the :class:`_ToStringVisitor
        <pyomo.core.expr.current._ToStringVisitor>` class.  It must
        must be defined in subclasses.

        Args:
            values (list): The string representations of the children of this
                node.
            verbose (bool): If :const:`True`, then the the string
                representation consists of nested functions.  Otherwise,
                the string representation is an algebraic equation.
            smap:  If specified, this :class:`SymbolMap
                <pyomo.core.expr.symbol_map.SymbolMap>` is
                used to cache labels for variables.
            compute_values (bool): If :const:`True`, then
                parameters and fixed variables are evaluated before the
                expression string is generated.

        Returns:
            A string representation for this node.
        """
        raise NotImplementedError(
            "Derived expression (%s) failed to implement _to_string()"
            % ( str(self.__class__), ))

    def getname(self, *args, **kwds):                       #pragma: no cover
        """
        Return the text name of a function associated with this expression object.

        In general, no arguments are passed to this function.

        Args:
            *arg: a variable length list of arguments
            **kwds: keyword arguments

        Returns:
            A string name for the function.
        """
        raise NotImplementedError("Derived expression (%s) failed to "\
            "implement getname()" % ( str(self.__class__), ))

    def clone(self, substitute=None):
        """
        Return a clone of the expression tree.

        Note:
            This method does not clone the leaves of the
            tree, which are numeric constants and variables.
            It only clones the interior nodes, and
            expression leaf nodes like
            :class:`_MutableLinearExpression<pyomo.core.expr.current._MutableLinearExpression>`.
            However, named expressions are treated like
            leaves, and they are not cloned.

        Args:
            substitute (dict): a dictionary that maps object ids to clone
                objects generated earlier during the cloning process.

        Returns:
            A new expression tree.
        """
        return clone_expression(self, substitute=substitute)

    def create_node_with_local_data(self, args, classtype=None):
        """
        Construct a node using given arguments.

        This method provides a consistent interface for constructing a
        node, which is used in tree visitor scripts.  In the simplest
        case, this simply returns::

            self.__class__(args)

        But in general this creates an expression object using local
        data as well as arguments that represent the child nodes.

        Args:
            args (list): A list of child nodes for the new expression
                object

        Returns:
            A new expression object with the same type as the current
            class.
        """
        if classtype is None:
            classtype = self.__class__
        return classtype(args)

    def create_potentially_variable_object(self):
        """
        Create a potentially variable version of this object.

        This method returns an object that is a potentially variable
        version of the current object.  In the simplest
        case, this simply sets the value of `__class__`:

            self.__class__ = self.__class__.__mro__[1]

        Note that this method is allowed to modify the current object
        and return it.  But in some cases it may create a new
        potentially variable object.

        Returns:
            An object that is potentially variable.
        """
        self.__class__ = self.__class__.__mro__[1]
        return self

    def is_constant(self):
        """Return True if this expression is an atomic constant

        This method contrasts with the is_fixed() method.  This method
        returns True if the expression is an atomic constant, that is it
        is composed exclusively of constants and immutable parameters.
        NumericValue objects returning is_constant() == True may be
        simplified to their numeric value at any point without warning.

        Note:  This defaults to False, but gets redefined in sub-classes.
        """
        return False

    def is_fixed(self):
        """
        Return :const:`True` if this expression contains no free variables.

        Returns:
            A boolean.
        """
        return _expression_is_fixed(self)

    def _is_fixed(self, values):
        """
        Compute whether this expression is fixed given
        the fixed values of its children.

        This method is called by the :class:`_IsFixedVisitor
        <pyomo.core.expr.current._IsFixedVisitor>` class.  It can
        be over-written by expression classes to customize this
        logic.

        Args:
            values (list): A list of boolean values that indicate whether
                the children of this expression are fixed

        Returns:
            A boolean that is :const:`True` if the fixed values of the
            children are all :const:`True`.
        """
        return all(values)

    def is_potentially_variable(self):
        """
        Return :const:`True` if this expression might represent
        a variable expression.

        This method returns :const:`True` when (a) the expression
        tree contains one or more variables, or (b) the expression
        tree contains a named expression. In both cases, the
        expression cannot be treated as constant since (a) the variables
        may not be fixed, or (b) the named expressions may be changed
        at a later time to include non-fixed variables.

        Returns:
            A boolean.  Defaults to :const:`True` for expressions.
        """
        return True

    def is_named_expression_type(self):
        """
        Return :const:`True` if this object is a named expression.

        This method returns :const:`False` for this class, and it
        is included in other classes within Pyomo that are not named
        expressions, which allows for a check for named expressions
        without evaluating the class type.

        Returns:
            A boolean.
        """
        return False

    def is_expression_type(self):
        """
        Return :const:`True` if this object is an expression.

        This method obviously returns :const:`True` for this class, but it
        is included in other classes within Pyomo that are not expressions,
        which allows for a check for expressions without
        evaluating the class type.

        Returns:
            A boolean.
        """
        return True

    def size(self):
        """
        Return the number of nodes in the expression tree.

        Returns:
            A nonnegative integer that is the number of interior and leaf
            nodes in the expression tree.
        """
        return sizeof_expression(self)

    def polynomial_degree(self):
        """
        Return the polynomial degree of the expression.

        Returns:
            A non-negative integer that is the polynomial
            degree if the expression is polynomial, or :const:`None` otherwise.
        """
        return polynomial_degree(self)

    def _compute_polynomial_degree(self, values):                          #pragma: no cover
        """
        Compute the polynomial degree of this expression given
        the degree values of its children.

        This method is called by the :class:`_PolynomialDegreeVisitor
        <pyomo.core.expr.current._PolynomialDegreeVisitor>` class.  It can
        be over-written by expression classes to customize this
        logic.

        Args:
            values (list): A list of values that indicate the degree
                of the children expression.

        Returns:
            A nonnegative integer that is the polynomial degree of the
            expression, or :const:`None`.  Default is :const:`None`.
        """
        return None

    def _apply_operation(self, result):     #pragma: no cover
        """
        Compute the values of this node given the values of its children.

        This method is called by the :class:`_EvaluationVisitor
        <pyomo.core.expr.current._EvaluationVisitor>` class.  It must
        be over-written by expression classes to customize this logic.

        Note:
            This method applies the logical operation of the
            operator to the arguments.  It does *not* evaluate
            the arguments in the process, but assumes that they
            have been previously evaluated.  But noted that if
            this class contains auxilliary data (e.g. like the
            numeric coefficients in the :class:`LinearExpression
            <pyomo.core.expr.current.LinearExpression>` class, then
            those values *must* be evaluated as part of this
            function call.  An uninitialized parameter value
            encountered during the execution of this method is
            considered an error.

        Args:
            values (list): A list of values that indicate the value
                of the children expressions.

        Returns:
            A floating point value for this expression.
        """
        raise NotImplementedError("Derived expression (%s) failed to "\
            "implement _apply_operation()" % ( str(self.__class__), ))


class NPV_Mixin(object):
    __slots__ = ()

    def is_potentially_variable(self):
        return False

    def create_node_with_local_data(self, args, classtype=None):
        assert classtype is None
        try:
            npv_args = all(
                type(arg) in native_types or not arg.is_potentially_variable()
                for arg in args
            )
        except AttributeError:
            # We can hit this during expression replacement when the new
            # type is not a PyomoObject type, but is not in the
            # native_types set.  We will play it safe and clear the NPV flag
            npv_args = False
        if npv_args:
            return super().create_node_with_local_data(args, None)
        else:
            cls = list(self.__class__.__bases__)
            cls.remove(NPV_Mixin)
            assert len(cls) == 1
            return super().create_node_with_local_data(args, cls[0])


class NegationExpression(ExpressionBase):
    """
    Negation expressions::

        - x
    """

    __slots__ = ()

    PRECEDENCE = 4

    def nargs(self):
        return 1

    def getname(self, *args, **kwds):
        return 'neg'

    def _compute_polynomial_degree(self, result):
        return result[0]

    def _precedence(self):
        return NegationExpression.PRECEDENCE

    def _to_string(self, values, verbose, smap, compute_values):
        if verbose:
            return "{0}({1})".format(self.getname(), values[0])
        tmp = values[0]
        if tmp[0] == '-':
            i = 1
            while tmp[i] == ' ':
                i += 1
            return tmp[i:]
        return "- "+tmp

    def _apply_operation(self, result):
        return -result[0]


class NPV_NegationExpression(NPV_Mixin, NegationExpression):
    __slots__ = ()


class ExternalFunctionExpression(ExpressionBase):
    """
    External function expressions

    Example::

        model = ConcreteModel()
        model.a = Var()
        model.f = ExternalFunction(library='foo.so', function='bar')
        expr = model.f(model.a)

    Args:
        args (tuple): children of this node
        fcn: a class that defines this external function
    """
    __slots__ = ('_fcn',)

    def __init__(self, args, fcn=None):
        self._args_ = args
        self._fcn = fcn

    def nargs(self):
        return len(self._args_)

    def create_node_with_local_data(self, args, classtype=None):
        if classtype is None:
            classtype = self.__class__
        return classtype(args, self._fcn)

    def __getstate__(self):
        state = super(ExternalFunctionExpression, self).__getstate__()
        for i in ExternalFunctionExpression.__slots__:
            state[i] = getattr(self, i)
        return state

    def getname(self, *args, **kwds):           #pragma: no cover
        return self._fcn.getname(*args, **kwds)

    def _compute_polynomial_degree(self, result):
        return 0 if all(arg == 0 for arg in result) else None

    def _apply_operation(self, result):
        return self._fcn.evaluate( result )

    def _to_string(self, values, verbose, smap, compute_values):
        return "{0}({1})".format(self.getname(), ", ".join(values))

    def get_arg_units(self):
        """ Return the units for this external functions arguments """
        return self._fcn.get_arg_units()

    def get_units(self):
        """ Get the units of the return value for this external function """
        return self._fcn.get_units()

class NPV_ExternalFunctionExpression(NPV_Mixin, ExternalFunctionExpression):
    __slots__ = ()


class PowExpression(ExpressionBase):
    """
    Power expressions::

        x**y
    """

    __slots__ = ()
    PRECEDENCE = 2

    def _compute_polynomial_degree(self, result):
        # PowExpression is a tricky thing.  In general, a**b is
        # nonpolynomial, however, if b == 0, it is a constant
        # expression, and if a is polynomial and b is a positive
        # integer, it is also polynomial.  While we would like to just
        # call this a non-polynomial expression, these exceptions occur
        # too frequently (and in particular, a**2)
        l,r = result
        if r == 0:
            if l == 0:
                return 0
            # NOTE: use value before int() so that we don't
            #       run into the disabled __int__ method on
            #       NumericValue
            exp = value(self._args_[1], exception=False)
            if exp is None:
                return None
            if exp == int(exp):
                if l is not None and exp > 0:
                    return l * exp
                elif exp == 0:
                    return 0
        return None

    def _is_fixed(self, args):
        assert(len(args) == 2)
        if not args[1]:
            return False
        return args[0] or value(self._args_[1]) == 0

    def _precedence(self):
        return PowExpression.PRECEDENCE

    def _associativity(self):
        # "**" is right-to-left associative in Python (so this should
        # return -1), however, as this rule is not widely known and can
        # confuse novice users, we will make our "**" operator
        # non-associative (forcing parens)
        return 0

    def _apply_operation(self, result):
        _l, _r = result
        return _l ** _r

    def getname(self, *args, **kwds):
        return 'pow'

    def _to_string(self, values, verbose, smap, compute_values):
        if verbose:
            return "{0}({1}, {2})".format(self.getname(), values[0], values[1])
        return "{0}**{1}".format(values[0], values[1])


class NPV_PowExpression(NPV_Mixin, PowExpression):
    __slots__ = ()


class ProductExpression(ExpressionBase):
    """
    Product expressions::

        x*y
    """

    __slots__ = ()
    PRECEDENCE = 4

    def _precedence(self):
        return ProductExpression.PRECEDENCE

    def _compute_polynomial_degree(self, result):
        # NB: We can't use sum() here because None (non-polynomial)
        # overrides a numeric value (and sum() just ignores it - or
        # errors in py3k)
        a, b = result
        if a is None or b is None:
            return None
        else:
            return a + b

    def getname(self, *args, **kwds):
        return 'prod'

    def _is_fixed(self, args):
        # Anything times 0 equals 0, so one of the children is
        # fixed and has a value of 0, then this expression is fixed
        assert(len(args) == 2)
        if all(args):
            return True
        for i in (0, 1):
            if args[i] and value(self._args_[i]) == 0:
                return True
        return False

    def _apply_operation(self, result):
        _l, _r = result
        return _l * _r

    def _to_string(self, values, verbose, smap, compute_values):
        if verbose:
            return "{0}({1}, {2})".format(self.getname(), values[0], values[1])
        if values[0] in self._to_string.one:
            return values[1]
        if values[0] in self._to_string.minus_one:
            return "- {0}".format(values[1])
        return "{0}*{1}".format(values[0],values[1])
    # Store these reference sets on the function for quick lookup
    _to_string.one = {"1", "1.0", "(1)", "(1.0)"}
    _to_string.minus_one = {"-1", "-1.0", "(-1)", "(-1.0)"}


class NPV_ProductExpression(NPV_Mixin, ProductExpression):
    __slots__ = ()


class MonomialTermExpression(ProductExpression):
    __slots__ = ()

    def getname(self, *args, **kwds):
        return 'mon'

    def create_node_with_local_data(self, args, classtype=None):
        if classtype is None:
            # If this doesn't look like a MonomialTermExpression, then
            # fall back on the expression generation system to sort out
            # what the appropriate return type is.
            try:
                if not (args[0].__class__ in native_types
                        or not args[0].is_potentially_variable()):
                    return args[0] * args[1]
                elif (args[1].__class__ in native_types
                      or not args[1].is_variable_type()):
                    return args[0] * args[1]
            except AttributeError:
                # Fall back on general expression generation
                return args[0] * args[1]
        return self.__class__(args)


class DivisionExpression(ExpressionBase):
    """
    Division expressions::

        x/y
    """
    __slots__ = ()
    PRECEDENCE = 4

    def nargs(self):
        return 2

    def _precedence(self):
        return DivisionExpression.PRECEDENCE

    def _compute_polynomial_degree(self, result):
        if result[1] == 0:
            return result[0]
        return None

    def getname(self, *args, **kwds):
        return 'div'

    def _to_string(self, values, verbose, smap, compute_values):
        if verbose:
            return "{0}({1}, {2})".format(self.getname(), values[0], values[1])
        return "{0}/{1}".format(values[0], values[1])

    def _apply_operation(self, result):
        return result[0] / result[1]


class NPV_DivisionExpression(NPV_Mixin, DivisionExpression):
    __slots__ = ()


<<<<<<< HEAD
=======
@deprecated("Use DivisionExpression", version='5.6.7')
class ReciprocalExpression(ExpressionBase):
    """
    Reciprocal expressions::

        1/x
    """
    __slots__ = ()
    PRECEDENCE = 4

    def __init__(self, args):
        super(ReciprocalExpression, self).__init__(args)

    def nargs(self):
        return 1

    def _precedence(self):
        return ReciprocalExpression.PRECEDENCE

    def _associativity(self):
        return 0

    def _compute_polynomial_degree(self, result):
        if result[0] == 0:
            return 0
        return None

    def getname(self, *args, **kwds):
        return 'recip'

    def _to_string(self, values, verbose, smap, compute_values):
        if verbose:
            return "{0}({1})".format(self.getname(), values[0])
        return "1/{0}".format(values[0])

    def _apply_operation(self, result):
        return 1 / result[0]


class NPV_ReciprocalExpression(NPV_Mixin, ReciprocalExpression):
    __slots__ = ()


>>>>>>> 24672e66
class _LinearOperatorExpression(ExpressionBase):
    """
    An 'abstract' class that defines the polynomial degree for a simple
    linear operator
    """

    __slots__ = ()

    def _compute_polynomial_degree(self, result):
        # NB: We can't use max() here because None (non-polynomial)
        # overrides a numeric value (and max() just ignores it)
        ans = 0
        for x in result:
            if x is None:
                return None
            elif ans < x:
                ans = x
        return ans


class SumExpressionBase(_LinearOperatorExpression):
    """
    A base class for simple summation of expressions

    The class hierarchy for summation is different than for other
    expression types.  For example, ProductExpression defines
    the class for representing binary products, and sub-classes are
    specializations of that class.

    By contrast, the SumExpressionBase is not directly used to
    represent expressions.  Rather, this base class provides
    commonly used methods and data.  The reason is that some
    subclasses of SumExpressionBase are binary while others
    are n-ary.

    Thus, developers will need to treat checks for summation
    classes differently, depending on whether the binary/n-ary
    operations are different.
    """

    __slots__ = ()
    PRECEDENCE = 6

    def _precedence(self):
        return SumExpressionBase.PRECEDENCE

    def getname(self, *args, **kwds):
        return 'sum'


class NPV_SumExpression(SumExpressionBase):
    __slots__ = ()

    def create_potentially_variable_object(self):
        return SumExpression( self._args_ )

    def _apply_operation(self, result):
        l_, r_ = result
        return l_ + r_

    def _to_string(self, values, verbose, smap, compute_values):
        if verbose:
            return "{0}({1}, {2})".format(self.getname(), values[0], values[1])
        if values[1][0] == '-':
            return "{0} {1}".format(values[0],values[1])
        return "{0} + {1}".format(values[0],values[1])

    def is_potentially_variable(self):
        return False


class SumExpression(SumExpressionBase):
    """
    Sum expression::

        x + y

    Args:
        args (list): Children nodes
    """
    __slots__ = ('_nargs','_shared_args')
    PRECEDENCE = 6

    def __init__(self, args):
        self._args_ = args
        self._shared_args = False
        self._nargs = len(self._args_)

    def add(self, new_arg):
        if new_arg.__class__ in native_numeric_types and new_arg == 0:
            return self
        # Clone 'self', because SumExpression are immutable
        self._shared_args = True
        self = self.__class__(self._args_)
        #
        if new_arg.__class__ is SumExpression or new_arg.__class__ is _MutableSumExpression:
            self._args_.extend( islice(new_arg._args_, new_arg._nargs) )
        elif not new_arg is None:
            self._args_.append(new_arg)
        self._nargs = len(self._args_)
        return self

    def nargs(self):
        return self._nargs

    def _precedence(self):
        return SumExpression.PRECEDENCE

    def _apply_operation(self, result):
        return sum(result)

    def create_node_with_local_data(self, args, classtype=None):
        return super().create_node_with_local_data(list(args), classtype)

    def __getstate__(self):
        state = super(SumExpression, self).__getstate__()
        for i in SumExpression.__slots__:
            state[i] = getattr(self, i)
        return state

    def is_constant(self):
        #
        # In most normal contexts, a SumExpression is
        # non-constant.  When Forming expressions, constant
        # parameters are turned into numbers, which are
        # simply added.  Mutable parameters, variables and
        # expressions are not constant.
        #
        return False

    def is_potentially_variable(self):
        for v in islice(self._args_, self._nargs):
            if v.__class__ in nonpyomo_leaf_types:
                continue
            if v.is_variable_type() or v.is_potentially_variable():
                return True
        return False

    def _to_string(self, values, verbose, smap, compute_values):
        if verbose:
            tmp = [values[0]]
            for i in range(1,len(values)):
                tmp.append(", ")
                tmp.append(values[i])
            return "{0}({1})".format(self.getname(), "".join(tmp))

        tmp = [values[0]]
        for i in range(1,len(values)):
            if values[i][0] == '-':
                tmp.append(' - ')
                tmp.append(values[i][1:].strip())
            elif len(values[i]) > 3 and values[i][:2] == '(-' \
                 and values[i][-1] == ')' and _balanced_parens(values[i][1:-1]):
                tmp.append(' - ')
                tmp.append(values[i][2:-1].strip())
            else:
                tmp.append(' + ')
                tmp.append(values[i])
        return ''.join(tmp)


class _MutableSumExpression(SumExpression):
    """
    A mutable SumExpression

    The :func:`add` method is slightly different in that it
    does not create a new sum expression, but modifies the
    :attr:`_args_` data in place.
    """

    __slots__ = ()

    def add(self, new_arg):
        if new_arg.__class__ in native_numeric_types and new_arg == 0:
            return self
        # Do not clone 'self', because _MutableSumExpression are mutable
        #self._shared_args = True
        #self = self.__class__(list(self.args))
        #
        if new_arg.__class__ is SumExpression or new_arg.__class__ is _MutableSumExpression:
            self._args_.extend( islice(new_arg._args_, new_arg._nargs) )
        elif not new_arg is None:
            self._args_.append(new_arg)
        self._nargs = len(self._args_)
        return self


class Expr_ifExpression(ExpressionBase):
    """
    A logical if-then-else expression::

        Expr_if(IF_=x, THEN_=y, ELSE_=z)

    Args:
        IF_ (expression): A relational expression
        THEN_ (expression): An expression that is used if :attr:`IF_` is true.
        ELSE_ (expression): An expression that is used if :attr:`IF_` is false.
    """
    __slots__ = ('_if','_then','_else')

    # **NOTE**: This class evaluates the branching "_if" expression
    #           on a number of occasions. It is important that
    #           one uses __call__ for value() and NOT bool().

    def __init__(self, IF_=None, THEN_=None, ELSE_=None):
        if type(IF_) is tuple and THEN_==None and ELSE_==None:
            IF_, THEN_, ELSE_ = IF_
        self._args_ = (IF_, THEN_, ELSE_)
        self._if = IF_
        self._then = THEN_
        self._else = ELSE_
        if self._if.__class__ in native_numeric_types:
            self._if = as_numeric(self._if)

    def nargs(self):
        return 3

    def __getstate__(self):
        state = super(Expr_ifExpression, self).__getstate__()
        for i in Expr_ifExpression.__slots__:
            state[i] = getattr(self, i)
        return state

    def getname(self, *args, **kwds):
        return "Expr_if"

    def _is_fixed(self, args):
        assert(len(args) == 3)
        if args[0]: # self._if.is_fixed():
            if args[1] and args[2]:
                return True
            if value(self._if):
                return args[1] # self._then.is_fixed()
            else:
                return args[2] # self._else.is_fixed()
        else:
            return False

    def is_constant(self):
        if self._if.__class__ in native_numeric_types or self._if.is_constant():
            if value(self._if):
                return (self._then.__class__ in native_numeric_types or self._then.is_constant())
            else:
                return (self._else.__class__ in native_numeric_types or self._else.is_constant())
        else:
            return (self._then.__class__ in native_numeric_types or self._then.is_constant()) and \
                (self._else.__class__ in native_numeric_types or self._else.is_constant())

    def is_potentially_variable(self):
        return ((not self._if.__class__ in native_numeric_types) and self._if.is_potentially_variable()) or \
            ((not self._then.__class__ in native_numeric_types) and self._then.is_potentially_variable()) or \
            ((not self._else.__class__ in native_numeric_types) and self._else.is_potentially_variable())

    def _compute_polynomial_degree(self, result):
        _if, _then, _else = result
        if _if == 0:
            if _then == _else:
                return _then
            try:
                return _then if value(self._if) else _else
            except ValueError:
                pass
        return None

    def _to_string(self, values, verbose, smap, compute_values):
        return '{0}( ( {1} ), then=( {2} ), else=( {3} ) )'.\
            format(self.getname(), self._if, self._then, self._else)

    def _apply_operation(self, result):
        _if, _then, _else = result
        return _then if _if else _else


class UnaryFunctionExpression(ExpressionBase):
    """
    An expression object used to define intrinsic functions (e.g. sin, cos, tan).

    Args:
        args (tuple): Children nodes
        name (string): The function name
        fcn: The function that is used to evaluate this expression
    """
    __slots__ = ('_fcn', '_name')

    def __init__(self, args, name=None, fcn=None):
        if type(args) is not tuple:
            args = (args,)
        self._args_ = args
        self._name = name
        self._fcn = fcn

    def nargs(self):
        return 1

    def create_node_with_local_data(self, args, classtype=None):
        if classtype is None:
            classtype = self.__class__
        return classtype(args, self._name, self._fcn)

    def __getstate__(self):
        state = super(UnaryFunctionExpression, self).__getstate__()
        for i in UnaryFunctionExpression.__slots__:
            state[i] = getattr(self, i)
        return state

    def getname(self, *args, **kwds):
        return self._name

    def _to_string(self, values, verbose, smap, compute_values):
        if verbose:
            return "{0}({1})".format(self.getname(), values[0])
        if values[0] and values[0][0] == '(' and values[0][-1] == ')' \
           and _balanced_parens(values[0][1:-1]):
            return '{0}{1}'.format(self._name, values[0])
        else:
            return '{0}({1})'.format(self._name, values[0])

    def _compute_polynomial_degree(self, result):
        if result[0] == 0:
            return 0
        else:
            return None

    def _apply_operation(self, result):
        return self._fcn(result[0])


class NPV_UnaryFunctionExpression(UnaryFunctionExpression):
    __slots__ = ()

    def is_potentially_variable(self):
        return False


# NOTE: This should be a special class, since the expression generation relies
# on the Python __abs__ method.
class AbsExpression(UnaryFunctionExpression):
    """
    An expression object for the :func:`abs` function.

    Args:
        args (tuple): Children nodes
    """
    __slots__ = ()

    def __init__(self, arg):
        super(AbsExpression, self).__init__(arg, 'abs', abs)


class NPV_AbsExpression(NPV_Mixin, AbsExpression):
    __slots__ = ()


class LinearExpression(ExpressionBase):
    """
    An expression object linear polynomials.

    Args:
        args (tuple): Children nodes
    """
    __slots__ = (
        'constant',          # The constant term
        'linear_coefs',      # Linear coefficients
        'linear_vars',       # Linear variables
        '_args_cache_',
    )

    PRECEDENCE = 6

    def __init__(self, args=None, constant=None, linear_coefs=None, linear_vars=None):
        """A linear expression of the form `const + sum_i(c_i*x_i).

        You can specify args OR (constant, linear_coefs, and
        linear_vars).  If args is provided, it should be a list that
        contains the constant, followed by a series of
        :py:class:`MonomialTermExpression` objects. Alternatively, you
        can specify the constant, the list of linear_coeffs and the list
        of linear_vars separately. Note that these lists are NOT copied.

        """
        # I am not sure why LinearExpression allows omitting args, but
        # it does.  If they are provided, they should be the (non-zero)
        # constant followed by MonomialTermExpressions.
        if args:
            if any(arg is not None for arg in
                   (constant, linear_coefs, linear_vars)):
                raise ValueError("Cannot specify both args and any of "
                                 "{constant, linear_coeffs, or linear_vars}")
            if len(args) > 1 and (args[1].__class__ in native_types
                                  or not args[1].is_potentially_variable()):
                deprecation_warning(
                    "LinearExpression has been updated to expect args= to "
                    "be a constant followed by MonomialTermExpressions.  "
                    "The older format (`[const, coefficient_1, ..., "
                    "variable_1, ...]`) is deprecated.", version='TBD')
                args = args[:1] + list(map(
                    MonomialTermExpression,
                    zip(args[1:1+len(args)//2], args[1+len(args)//2:])))
            self._args_ = args
        else:
            self.constant = constant if constant is not None else 0
            self.linear_coefs = linear_coefs if linear_coefs else []
            self.linear_vars = linear_vars if linear_vars else []
            self._args_cache_ = []

    def nargs(self):
        return len(self.linear_vars) + (
            0 if (self.constant is None
                  or (self.constant.__class__ in native_numeric_types
                      and not self.constant)) else 1
        )

    @property
    def _args_(self):
        nargs = self.nargs()
        if len(self._args_cache_) != nargs:
            if len(self.linear_vars) == nargs:
                self._args_cache_ = []
            else:
                self._args_cache_ = [self.constant]
            self._args_cache_.extend(
                map(MonomialTermExpression,
                    zip(self.linear_coefs, self.linear_vars)))
        elif len(self.linear_vars) != nargs:
            self._args_cache_[0] = self.constant
        return self._args_cache_

    @_args_.setter
    def _args_(self, value):
        self._args_cache_ = list(value)
        if self._args_cache_[0].__class__ is not MonomialTermExpression:
            self.constant = value[0]
            first_var = 1
        else:
            self.constant = 0
            first_var = 0
        self.linear_coefs, self.linear_vars = zip(
            *map(attrgetter('args'), value[first_var:]))
        self.linear_coefs = list(self.linear_coefs)
        self.linear_vars = list(self.linear_vars)

    def _precedence(self):
        return LinearExpression.PRECEDENCE

    # __getstate__ is not needed, as while we are defining local slots,
    # all the data in the slot is redundant to the information already
    # being pickled through the base class _args_ attribute.

    def create_node_with_local_data(self, args, classtype=None):
        if classtype is None:
            if not args:
                classtype = self.__class__
            elif ( args[0].__class__ is MonomialTermExpression or
                   (args[0].__class__ in native_types or args[0].is_constant()
                ) and all(arg.__class__ is MonomialTermExpression
                          for arg in args[1:])):
                classtype = self.__class__
            else:
                classtype = SumExpression
        return classtype(args)

    def getname(self, *args, **kwds):
        return 'sum'

    def _compute_polynomial_degree(self, result):
        return 1 if not self.is_fixed() else 0

    def is_constant(self):
        return len(self.linear_vars) == 0

    def _is_fixed(self, values=None):
        return all(v.fixed for v in self.linear_vars)

    def is_fixed(self):
        return self._is_fixed()

    def _to_string(self, values, verbose, smap, compute_values):
        if not values:
            values = ['0']
        if verbose:
            return "%s(%s)" % (self.getname(), ', '.join(values))

        for i in range(1, len(values)):
            term = values[i]
            if term[0] not in '+-':
                values[i] = '+ ' + term
            elif term[1] != ' ':
                values[i] = term[0] + ' ' + term[1:]
        return ' '.join(values)

    def is_potentially_variable(self):
        return len(self.linear_vars) > 0

    def _apply_operation(self, result):
        return sum(result)

    #@profile
    def _combine_expr(self, etype, _other):
        if etype == _add or etype == _sub or etype == -_add or etype == -_sub:
            #
            # if etype == _sub,  then _MutableLinearExpression - VAL
            # if etype == -_sub, then VAL - _MutableLinearExpression
            #
            if etype == _sub:
                omult = -1
            else:
                omult = 1
            if etype == -_sub:
                self.constant *= -1
                for i,c in enumerate(self.linear_coefs):
                    self.linear_coefs[i] = -c

            if _other.__class__ in native_numeric_types or not _other.is_potentially_variable():
                self.constant = self.constant + omult * _other
            #
            # WEH - These seem like uncommon cases, so I think we should defer processing them
            #       until _decompose_linear_terms
            #
            #elif _other.__class__ is _MutableLinearExpression:
            #    self.constant = self.constant + omult * _other.constant
            #    for c,v in zip(_other.linear_coefs, _other.linear_vars):
            #        self.linear_coefs.append(omult*c)
            #        self.linear_vars.append(v)
            #elif _other.__class__ is SumExpression or _other.__class__ is _MutableSumExpression:
            #    for e in _other._args_:
            #        for c,v in _decompose_linear_terms(e, multiplier=omult):
            #            if v is None:
            #                self.constant += c
            #            else:
            #                self.linear_coefs.append(c)
            #                self.linear_vars.append(v)
            else:
                for c,v in _decompose_linear_terms(_other, multiplier=omult):
                    if v is None:
                        self.constant += c
                    else:
                        self.linear_coefs.append(c)
                        self.linear_vars.append(v)

        elif etype == _mul or etype == -_mul:
            if _other.__class__ in native_numeric_types:
                multiplier = _other
            elif _other.is_potentially_variable():
                if len(self.linear_vars) > 0:
                    raise ValueError("Cannot multiply a linear expression with a variable expression")
                #
                # The linear expression is a constant, so re-initialize it with
                # a single term that multiplies the expression by the constant value.
                #
                c_ = self.constant
                self.constant = 0
                for c,v in _decompose_linear_terms(_other):
                    if v is None:
                        self.constant = c*c_
                    else:
                        self.linear_vars.append(v)
                        self.linear_coefs.append(c*c_)
                return self
            else:
                multiplier = _other

            if multiplier.__class__ in native_numeric_types and multiplier == 0:
                self.constant = 0
                self.linear_vars = []
                self.linear_coefs = []
            else:
                self.constant *= multiplier
                for i,c in enumerate(self.linear_coefs):
                    self.linear_coefs[i] = c*multiplier

        elif etype == _div:
            if _other.__class__ in native_numeric_types:
                divisor = _other
            elif _other.is_potentially_variable():
                raise ValueError("Unallowed operation on linear expression: division with a variable RHS")
            else:
                divisor = _other
            self.constant /= divisor
            for i,c in enumerate(self.linear_coefs):
                self.linear_coefs[i] = c/divisor

        elif etype == -_div:
            if self.is_potentially_variable():
                raise ValueError("Unallowed operation on linear expression: division with a variable RHS")
            return _other / self.constant

        elif etype == _neg:
            self.constant *= -1
            for i,c in enumerate(self.linear_coefs):
                self.linear_coefs[i] = - c

        else:
            raise ValueError("Unallowed operation on mutable linear expression: %d" % etype)    #pragma: no cover

        return self


class _MutableLinearExpression(LinearExpression):
    __slots__ = ()


#-------------------------------------------------------
#
# Functions used to generate expressions
#
#-------------------------------------------------------

def decompose_term(expr):
    """
    A function that returns a tuple consisting of (1) a flag indicated
    whether the expression is linear, and (2) a list of tuples that
    represents the terms in the linear expression.

    Args:
        expr (expression): The root node of an expression tree

    Returns:
        A tuple with the form ``(flag, list)``.  If :attr:`flag` is :const:`False`, then
        a nonlinear term has been found, and :const:`list` is :const:`None`.
        Otherwise, :const:`list` is a list of tuples: ``(coef, value)``.
        If :attr:`value` is :const:`None`, then this
        represents a constant term with value :attr:`coef`.  Otherwise,
        :attr:`value` is a variable object, and :attr:`coef` is the
        numeric coefficient.
    """
    if expr.__class__ in nonpyomo_leaf_types or not expr.is_potentially_variable():
        return True, [(expr,None)]
    elif expr.is_variable_type():
        return True, [(1,expr)]
    else:
        try:
            terms = [t_ for t_ in _decompose_linear_terms(expr)]
            return True, terms
        except LinearDecompositionError:
            return False, None

class LinearDecompositionError(Exception):

    def __init__(self, message):
        super(LinearDecompositionError, self).__init__(message)


def _decompose_linear_terms(expr, multiplier=1):
    """
    A generator function that yields tuples for the linear terms
    in an expression.  If nonlinear terms are encountered, this function
    raises the :class:`LinearDecompositionError` exception.

    Args:
        expr (expression): The root node of an expression tree

    Yields:
        Tuples: ``(coef, value)``.  If :attr:`value` is :const:`None`,
        then this represents a constant term with value :attr:`coef`.
        Otherwise, :attr:`value` is a variable object, and :attr:`coef`
        is the numeric coefficient.

    Raises:
        :class:`LinearDecompositionError` if a nonlinear term is encountered.
    """
    if expr.__class__ in native_numeric_types or not expr.is_potentially_variable():
        yield (multiplier*expr,None)
    elif expr.is_variable_type():
        yield (multiplier,expr)
    elif expr.__class__ is MonomialTermExpression:
        yield (multiplier*expr._args_[0], expr._args_[1])
    elif expr.__class__ is ProductExpression:
        if expr._args_[0].__class__ in native_numeric_types or not expr._args_[0].is_potentially_variable():
            yield from _decompose_linear_terms(expr._args_[1], multiplier*expr._args_[0])
        elif expr._args_[1].__class__ in native_numeric_types or not expr._args_[1].is_potentially_variable():
            yield from _decompose_linear_terms(expr._args_[0], multiplier*expr._args_[1])
        else:
            raise LinearDecompositionError("Quadratic terms exist in a product expression.")
    elif expr.__class__ is DivisionExpression:
        if expr._args_[1].__class__ in native_numeric_types or not expr._args_[1].is_potentially_variable():
            yield from _decompose_linear_terms(expr._args_[0], multiplier/expr._args_[1])
        else:
            raise LinearDecompositionError("Unexpected nonlinear term (division)")
    elif expr.__class__ is SumExpression or expr.__class__ is _MutableSumExpression:
        for arg in expr.args:
            yield from _decompose_linear_terms(arg, multiplier)
    elif expr.__class__ is NegationExpression:
        yield from _decompose_linear_terms(expr._args_[0], -multiplier)
    elif expr.__class__ is LinearExpression or expr.__class__ is _MutableLinearExpression:
        if not (expr.constant.__class__ in native_numeric_types and expr.constant == 0):
            yield (multiplier*expr.constant,None)
        if len(expr.linear_coefs) > 0:
            for c,v in zip(expr.linear_coefs, expr.linear_vars):
                yield (multiplier*c,v)
    else:
        raise LinearDecompositionError("Unexpected nonlinear term")   #pragma: no cover


def _process_arg(obj):
    # Note: caller is responsible for filtering out native types and
    # expressions.
    if not obj.is_numeric_type():
        if hasattr(obj, 'as_binary'):
            # We assume non-numeric types that have an as_binary method
            # are instances of AutoLinkedBooleanVar.  Calling as_binary
            # will return a valid Binary Var (and issue the appropriate
            # deprecation warning)
            obj = obj.as_binary()
        else:
            # User assistance: provide a helpful exception when using an
            # indexed object in an expression
            if obj.is_component_type() and obj.is_indexed():
                raise TypeError(
                    "Argument for expression is an indexed numeric "
                    "value\nspecified without an index:\n\t%s\nIs this "
                    "value defined over an index that you did not specify?"
                    % (obj.name, ) )

            raise TypeError(
                "Attempting to use a non-numeric type (%s) in a "
                "numeric context" % (obj,))

    if obj.is_constant():
        # Resolve constants (e.g., immutable scalar Params & NumericConstants)
        return value(obj)
    return obj


#@profile
def _generate_sum_expression(etype, _self, _other):

    if etype > _inplace:
        etype -= _inplace

    if _self.__class__ is _MutableLinearExpression:
        try:
            if etype >= _unary:
                return _self._combine_expr(etype, None)
            if _other.__class__ is not _MutableLinearExpression:
                if not (_other.__class__ in native_types or _other.is_expression_type()):
                    _other = _process_arg(_other)
            return _self._combine_expr(etype, _other)
        except LinearDecompositionError:
            pass
    elif _other.__class__ is _MutableLinearExpression:
        try:
            if not (_self.__class__ in native_types or _self.is_expression_type()):
                _self = _process_arg(_self)
            return _other._combine_expr(-etype, _self)
        except LinearDecompositionError:
            pass

    #
    # A mutable sum is used as a context manager, so we don't
    # need to process it to see if it's entangled.
    #
    if not (_self.__class__ in native_types or _self.is_expression_type()):
        _self = _process_arg(_self)

    if etype == _neg:
        if _self.__class__ in native_numeric_types:
            return - _self
        elif _self.__class__ is MonomialTermExpression:
            tmp = _self._args_[0]
            if tmp.__class__ in native_numeric_types:
                return MonomialTermExpression((-tmp, _self._args_[1]))
            else:
                return MonomialTermExpression((NPV_NegationExpression((tmp,)), _self._args_[1]))
        elif _self.is_variable_type():
            return MonomialTermExpression((-1, _self))
        elif _self.is_potentially_variable():
            return NegationExpression((_self,))
        else:
            if _self.__class__ is NPV_NegationExpression:
                return _self._args_[0]
            return NPV_NegationExpression((_self,))

    if not (_other.__class__ in native_types or _other.is_expression_type()):
        _other = _process_arg(_other)

    if etype < 0:
        #
        # This may seem obvious, but if we are performing an
        # "R"-operation (i.e. reverse operation), then simply reverse
        # self and other.  This is legitimate as we are generating a
        # completely new expression here.
        #
        etype *= -1
        _self, _other = _other, _self

    if etype == _add:
        #
        # x + y
        #
        if (_self.__class__ is SumExpression and not _self._shared_args) or \
           _self.__class__ is _MutableSumExpression:
            return _self.add(_other)
        elif (_other.__class__ is SumExpression and not _other._shared_args) or \
            _other.__class__ is _MutableSumExpression:
            return _other.add(_self)
        elif _other.__class__ in native_numeric_types:
            if _self.__class__ in native_numeric_types:
                return _self + _other
            elif _other == 0:
                return _self
            if _self.is_potentially_variable():
                return SumExpression([_self, _other])
            return NPV_SumExpression((_self, _other))
        elif _self.__class__ in native_numeric_types:
            if _self == 0:
                return _other
            if _other.is_potentially_variable():
                #return _LinearSumExpression((_self, _other))
                return SumExpression([_self, _other])
            return NPV_SumExpression((_self, _other))
        elif _other.is_potentially_variable():
            #return _LinearSumExpression((_self, _other))
            return SumExpression([_self, _other])
        elif _self.is_potentially_variable():
            #return _LinearSumExpression((_other, _self))
            #return SumExpression([_other, _self])
            return SumExpression([_self, _other])
        else:
            return NPV_SumExpression((_self, _other))

    elif etype == _sub:
        #
        # x - y
        #
        if (_self.__class__ is SumExpression and not _self._shared_args) or \
           _self.__class__ is _MutableSumExpression:
            return _self.add(-_other)
        elif _other.__class__ in native_numeric_types:
            if _self.__class__ in native_numeric_types:
                return _self - _other
            elif _other == 0:
                return _self
            if _self.is_potentially_variable():
                return SumExpression([_self, -_other])
            return NPV_SumExpression((_self, -_other))
        elif _self.__class__ in native_numeric_types:
            if _self == 0:
                if _other.__class__ is MonomialTermExpression:
                    tmp = _other._args_[0]
                    if tmp.__class__ in native_numeric_types:
                        return MonomialTermExpression((-tmp, _other._args_[1]))
                    return MonomialTermExpression((NPV_NegationExpression((_other._args_[0],)), _other._args_[1]))
                elif _other.is_variable_type():
                    return MonomialTermExpression((-1, _other))
                elif _other.is_potentially_variable():
                    return NegationExpression((_other,))
                return NPV_NegationExpression((_other,))
            elif _other.__class__ is MonomialTermExpression:
                return SumExpression([_self, MonomialTermExpression((-_other._args_[0], _other._args_[1]))])
            elif _other.is_variable_type():
                return SumExpression([_self, MonomialTermExpression((-1,_other))])
            elif _other.is_potentially_variable():
                return SumExpression([_self, NegationExpression((_other,))])
            return NPV_SumExpression((_self, NPV_NegationExpression((_other,))))
        elif _other.__class__ is MonomialTermExpression:
            return SumExpression([_self, MonomialTermExpression((-_other._args_[0], _other._args_[1]))])
        elif _other.is_variable_type():
            return SumExpression([_self, MonomialTermExpression((-1,_other))])
        elif _other.is_potentially_variable():
            return SumExpression([_self, NegationExpression((_other,))])
        elif _self.is_potentially_variable():
            return SumExpression([_self, NPV_NegationExpression((_other,))])
        else:
            return NPV_SumExpression((_self, NPV_NegationExpression((_other,))))

    raise RuntimeError("Unknown expression type '%s'" % etype)      #pragma: no cover

#@profile
def _generate_mul_expression(etype, _self, _other):

    if etype > _inplace:
        etype -= _inplace

    if _self.__class__ is _MutableLinearExpression:
        try:
            if _other.__class__ is not _MutableLinearExpression:
                if not (_other.__class__ in native_types or _other.is_expression_type()):
                    _other = _process_arg(_other)
            return _self._combine_expr(etype, _other)
        except LinearDecompositionError:
            pass
    elif _other.__class__ is _MutableLinearExpression:
        try:
            if not (_self.__class__ in native_types or _self.is_expression_type()):
                _self = _process_arg(_self)
            return _other._combine_expr(-etype, _self)
        except LinearDecompositionError:
            pass

    #
    # A mutable sum is used as a context manager, so we don't
    # need to process it to see if it's entangled.
    #
    if not (_self.__class__ in native_types or _self.is_expression_type()):
        _self = _process_arg(_self)

    if not (_other.__class__ in native_types or _other.is_expression_type()):
        _other = _process_arg(_other)

    if etype < 0:
        #
        # This may seem obvious, but if we are performing an
        # "R"-operation (i.e. reverse operation), then simply reverse
        # self and other.  This is legitimate as we are generating a
        # completely new expression here.
        #
        etype *= -1
        _self, _other = _other, _self

    if etype == _mul:
        #
        # x * y
        #
        if _other.__class__ in native_numeric_types:
            if _self.__class__ in native_numeric_types:
                return _self * _other
            elif _other == 0:
                return 0
            elif _other == 1:
                return _self
            if _self.is_variable_type():
                return MonomialTermExpression((_other, _self))
            elif _self.__class__ is MonomialTermExpression:
                tmp = _self._args_[0]
                if tmp.__class__ in native_numeric_types:
                    return MonomialTermExpression((_other*tmp, _self._args_[1]))
                else:
                    return MonomialTermExpression((NPV_ProductExpression((_other,tmp)), _self._args_[1]))
            elif _self.is_potentially_variable():
                return ProductExpression((_self, _other))
            return NPV_ProductExpression((_self, _other))
        elif _self.__class__ in native_numeric_types:
            if _self == 0:
                return 0
            elif _self == 1:
                return _other
            if _other.is_variable_type():
                return MonomialTermExpression((_self, _other))
            elif _other.__class__ is MonomialTermExpression:
                tmp = _other._args_[0]
                if tmp.__class__ in native_numeric_types:
                    return MonomialTermExpression((_self*tmp, _other._args_[1]))
                else:
                    return MonomialTermExpression((NPV_ProductExpression((_self,tmp)), _other._args_[1]))
            elif _other.is_potentially_variable():
                return ProductExpression((_self, _other))
            return NPV_ProductExpression((_self, _other))
        elif _other.is_variable_type():
            if _self.is_potentially_variable():
                return ProductExpression((_self, _other))
            return MonomialTermExpression((_self, _other))
        elif _other.is_potentially_variable():
            return ProductExpression((_self, _other))
        elif _self.is_variable_type():
            return MonomialTermExpression((_other, _self))
        elif _self.is_potentially_variable():
            return ProductExpression((_self, _other))
        else:
            return NPV_ProductExpression((_self, _other))

    elif etype == _div:
        #
        # x / y
        #
        if _other.__class__ in native_numeric_types:
            if _other == 1:
                return _self
            elif not _other:
                raise ZeroDivisionError()
            elif _self.__class__ in native_numeric_types:
                return _self / _other
            if _self.is_variable_type():
                return MonomialTermExpression((1/_other, _self))
            elif _self.__class__ is MonomialTermExpression:
                return MonomialTermExpression((_self._args_[0]/_other, _self._args_[1]))
            elif _self.is_potentially_variable():
                return DivisionExpression((_self, _other))
            return NPV_DivisionExpression((_self, _other))
        elif _self.__class__ in native_numeric_types:
            if _self == 0:
                return 0
            elif _other.is_potentially_variable():
                return DivisionExpression((_self, _other))
            return NPV_DivisionExpression((_self, _other))
        elif _other.is_potentially_variable():
            return DivisionExpression((_self, _other))
        elif _self.is_potentially_variable():
            if _self.is_variable_type():
                return MonomialTermExpression((NPV_DivisionExpression((1, _other)), _self))
            return DivisionExpression((_self, _other))
        else:
            return NPV_DivisionExpression((_self, _other))

    raise RuntimeError("Unknown expression type '%s'" % etype)      #pragma: no cover


#@profile
def _generate_other_expression(etype, _self, _other):

    if etype > _inplace:
        etype -= _inplace

    #
    # A mutable sum is used as a context manager, so we don't
    # need to process it to see if it's entangled.
    #
    if not (_self.__class__ in native_types or _self.is_expression_type()):
        _self = _process_arg(_self)

    #
    # abs(x)
    #
    if etype == _abs:
        if _self.__class__ in native_numeric_types:
            return abs(_self)
        elif _self.is_potentially_variable():
            return AbsExpression(_self)
        else:
            return NPV_AbsExpression(_self)

    if not (_other.__class__ in native_types or _other.is_expression_type()):
        _other = _process_arg(_other)

    if etype < 0:
        #
        # This may seem obvious, but if we are performing an
        # "R"-operation (i.e. reverse operation), then simply reverse
        # self and other.  This is legitimate as we are generating a
        # completely new expression here.
        #
        etype *= -1
        _self, _other = _other, _self

    if etype == _pow:
        if _other.__class__ in native_numeric_types:
            if _other == 1:
                return _self
            elif not _other:
                return 1
            elif _self.__class__ in native_numeric_types:
                return _self ** _other
            elif _self.is_potentially_variable():
                return PowExpression((_self, _other))
            return NPV_PowExpression((_self, _other))
        elif _self.__class__ in native_numeric_types:
            if _other.is_potentially_variable():
                return PowExpression((_self, _other))
            return NPV_PowExpression((_self, _other))
        elif _self.is_potentially_variable() or _other.is_potentially_variable():
            return PowExpression((_self, _other))
        else:
            return NPV_PowExpression((_self, _other))

    raise RuntimeError("Unknown expression type '%s'" % etype)      #pragma: no cover

def _generate_intrinsic_function_expression(arg, name, fcn):
    if not (arg.__class__ in native_types or arg.is_expression_type()):
        arg = _process_arg(arg)

    if arg.__class__ in native_types:
        return fcn(arg)
    elif arg.is_potentially_variable():
        return UnaryFunctionExpression(arg, name, fcn)
    else:
        return NPV_UnaryFunctionExpression(arg, name, fcn)

def _balanced_parens(arg):
    """Verify the string argument contains balanced parentheses.

    This checks that every open paren is balanced by a closed paren.
    That is, the infix string expression is likely to be valid.  This is
    primarily used to determine if a string that starts and ends with
    parens can have those parens removed.

    Examples:
        >>> a = "(( x + y ) * ( z - w ))"
        >>> _balanced_parens(a[1:-1])
        True
        >>> a = "( x + y ) * ( z - w )"
        >>> _balanced_parens(a[1:-1])
        False
    """
    _parenCount = 0
    for c in arg:
        if c == '(':
            _parenCount += 1
        elif c == ')':
            _parenCount -= 1
            if _parenCount < 0:
                return False
    return _parenCount == 0


NPV_expression_types = set(
   [NPV_NegationExpression,
    NPV_ExternalFunctionExpression,
    NPV_PowExpression,
    NPV_ProductExpression,
    NPV_DivisionExpression,
    NPV_SumExpression,
    NPV_UnaryFunctionExpression,
    NPV_AbsExpression])
<|MERGE_RESOLUTION|>--- conflicted
+++ resolved
@@ -18,6 +18,7 @@
 logger = logging.getLogger('pyomo.core')
 
 from math import isclose
+from pyomo.common.deprecation import deprecation_warning
 
 from .expr_common import (
     _add, _sub, _mul, _div,
@@ -857,52 +858,6 @@
     __slots__ = ()
 
 
-<<<<<<< HEAD
-=======
-@deprecated("Use DivisionExpression", version='5.6.7')
-class ReciprocalExpression(ExpressionBase):
-    """
-    Reciprocal expressions::
-
-        1/x
-    """
-    __slots__ = ()
-    PRECEDENCE = 4
-
-    def __init__(self, args):
-        super(ReciprocalExpression, self).__init__(args)
-
-    def nargs(self):
-        return 1
-
-    def _precedence(self):
-        return ReciprocalExpression.PRECEDENCE
-
-    def _associativity(self):
-        return 0
-
-    def _compute_polynomial_degree(self, result):
-        if result[0] == 0:
-            return 0
-        return None
-
-    def getname(self, *args, **kwds):
-        return 'recip'
-
-    def _to_string(self, values, verbose, smap, compute_values):
-        if verbose:
-            return "{0}({1})".format(self.getname(), values[0])
-        return "1/{0}".format(values[0])
-
-    def _apply_operation(self, result):
-        return 1 / result[0]
-
-
-class NPV_ReciprocalExpression(NPV_Mixin, ReciprocalExpression):
-    __slots__ = ()
-
-
->>>>>>> 24672e66
 class _LinearOperatorExpression(ExpressionBase):
     """
     An 'abstract' class that defines the polynomial degree for a simple
