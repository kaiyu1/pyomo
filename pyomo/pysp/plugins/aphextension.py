#  ___________________________________________________________________________
#
#  Pyomo: Python Optimization Modeling Objects
#  Copyright 2017 National Technology and Engineering Solutions of Sandia, LLC
#  Under the terms of Contract DE-NA0003525 with National Technology and
#  Engineering Solutions of Sandia, LLC, the U.S. Government retains certain
#  rights in this software.
#  This software is distributed under the 3-clause BSD License.
#  ___________________________________________________________________________

import pyomo.common.plugin

from six import iteritems, itervalues, print_, iterkeys

import os
import random

from pyomo.pysp import phextension
from pyomo.pysp.convergence import ConvergenceBase

from pyomo.core.base import minimize, maximize

import math

# the converger for the class - everything (primal and dual) is 
# contained in the (u,v) vector of the Eckstein-Combettes extension.
class AsynchronousProjectiveHedgingConverger(ConvergenceBase):

    def __init__(self, *args, **kwds):
        ConvergenceBase.__init__(self, *args, **kwds)
        self._name = "Eckstein-Combettes (u,v) norm"        

        # the plugin computes the metric, so we'll just provide
        # it a place to stash the latest computed value.
        self._last_computed_uv_norm_value = None

    def computeMetric(self, ph, scenario_tree, instances):

        return self._last_computed_uv_norm_value 

# the primary Eckstein-Combettes extension class

class AsynchronousProjectiveHedgingExtension(pyomo.common.plugin.SingletonPlugin):

    pyomo.common.plugin.implements(phextension.IPHExtension)

    pyomo.common.plugin.alias("aphextension")

    def __init__(self):

        import random
        random.seed(1234)
        print("Kludge warning: set random seed to 1234")

        self._check_output = False
        self._JName = "PhiSummary.csv"

<<<<<<< HEAD
        # TBD - this is hard-coded!!!! WATCH OUT!!!
        self._num_initial_subproblems_to_queue = 10
=======
        if "APH_INITIAL_SUBPROBLEMS_TO_QUEUE" in os.environ:
            self._num_initial_subproblems_to_queue = \
                os.environ["APH_INITIAL_SUBPROBLEMS_TO_QUEUE"]
        else:
            self._num_initial_subproblems_to_queue = 3
            print ("APH_INITIAL_SUBPROBLEMS_TO_QUEUE was not set, using",
                    self._num_initial_subproblems_to_queue)
>>>>>>> b2ab96e1

        self._subproblems_to_queue = []

        # various configuration options.

        # if this is True, then the number of sub-problems 
        # returned may be less than the buffer length.
        self._queue_only_negative_subphi_subproblems = False

        # track the total number of projection steps performed (and, implicitly,
        # the current projection step) in addition to the last projection step
        # at which a scenario sub-problem was incorporated.
        self._total_projection_steps = 0
        self._projection_step_of_last_update = {} # maps scenarios to projection step number

        self._converger = None 

    def check_optimality_conditions(self, ph):

        print("Checking optimality conditions for Eckstein-Combettes plugin")
        for stage in ph._scenario_tree._stages[:-1]:
            for tree_node in stage._tree_nodes:
                for variable_id in tree_node._standard_variable_ids:
                    expected_y = 0.0
                    for scenario in tree_node._scenarios:
                        expected_y += ((scenario._y[variable_id] * scenario._probability) / tree_node._probability)
        # the expected value of the y vector should be 0 if the solution is optimal

    def compute_updates(self, ph, subproblems, subproblem_solve_counts):

        if ph._verbose:
            print("Computing updates in Eckstein-Combettes PH extension")
            print("Subproblems:")
            for subproblem in subproblems:
                print(subproblem)
            print("")

#        print("PENDING SUBPROBLEMS=",ph.pending_subproblems())
            
        gamma = 1.0   # Scale factor. This should be a command-line parameter.

        self._total_projection_steps += 1

        if ph._verbose:
            print("Initiating projection step: %d" % self._total_projection_steps)

        # the first step in updating statistics is to unbundle, in order to 
        # identify the set of scenarios that we are really dealing with.
        scenarios_to_process = set()
        for subproblem in subproblems:
            if ph._scenario_tree.is_bundle(subproblem):
                this_bundle = ph._scenario_tree.get_bundle(subproblem)
                for scenario in this_bundle.scenario_names:
                    scenarios_to_process.add(scenario)
            else:
                scenarios_to_process.add(subproblem)

        if ph._verbose:
            print("Computing updates given solutions to the following scenarios:")
            for this_scenario in scenarios_to_process:
                print("%s" % this_scenario)
            print("")

        for this_scenario in scenarios_to_process:
            self._projection_step_of_last_update[this_scenario] = self._total_projection_steps

        ########################################
        ##### compute y values and u values ####
        ##### these are scenario-based        ##
        ########################################

        # NOTE: z is initiaized to be xbar in the code above, but it is *not* xbar. 
        # NOTE: v is essentailly y bar
        # NOTE: lambda is 1/rho xxxxxxxxxxxxx so if you see 1/lamba in a latex file, use rho in the py file
        # ASSUME W is the Eckstein W, not the PH W

        for stage in ph._scenario_tree._stages[:-1]:

            for tree_node in stage._tree_nodes:

                if ph._dual_mode is True:
                    raise RuntimeError("***dual_mode not supported by compute_y in plugin ")
                tree_node_averages = tree_node._averages
                tree_node_zs = tree_node._z

                for scenario in tree_node._scenarios:

                    weight_values = scenario._w[tree_node._name]
                    rho_values = scenario._rho[tree_node._name]
                    var_values = scenario._x[tree_node._name]

                    for variable_id in tree_node._standard_variable_ids:
                        varval = var_values[variable_id]
                        if varval is not None:
                            if scenario._objective_sense == minimize:

                               if scenario._name in scenarios_to_process:
                                   # CRITICAL: Y depends on the z and weight values that were used when solving the scenario!
                                   z_for_solve = scenario._xbars_for_solve[tree_node._name][variable_id]
                                   w_for_solve = scenario._ws_for_solve[tree_node._name][variable_id]
                                   scenario._y[variable_id] = rho_values[variable_id] * (z_for_solve - varval) - w_for_solve

                               # check it!
                               #print("THIS %s SHOULD EQUAL THIS %s" % (varval + (1.0/rho_values[variable_id])*scenario._y[variable_id],z_for_solve-(1.0/rho_values[variable_id])*w_for_solve))
                               scenario._u[variable_id] = varval - tree_node_averages[variable_id]
                            else:
                                raise RuntimeError("***maximize not supported by compute_y in plugin ")

        if self._check_output:

            print("Y VALUES:")
            for scenario in ph._scenario_tree._scenarios:
                print(scenario._y)

            print("U VALUES:")
            for scenario in ph._scenario_tree._scenarios:
                print(scenario._u)

#        self.check_optimality_conditions(ph)

        ###########################################
        # compute v values - these are node-based #
        ###########################################

        for stage in ph._scenario_tree._stages[:-1]:
            for tree_node in stage._tree_nodes:
                for variable_id in tree_node._standard_variable_ids:
                    expected_y = 0.0
                    for scenario in tree_node._scenarios:
                        expected_y += ((scenario._y[variable_id] * scenario._probability) / tree_node._probability)
                    tree_node._v[variable_id] = expected_y

        if self._check_output:

            print("V VALUES:")
            for stage in ph._scenario_tree._stages[:-1]:
                for tree_node in stage._tree_nodes:
                    print(tree_node._v)

        ###########################################
        # compute norms and test for convergence  #
        ###########################################

        p_unorm = 0.0
        p_vnorm = 0.0

        for stage in ph._scenario_tree._stages[:-1]:
            for tree_node in stage._tree_nodes:
                for variable_id in tree_node._standard_variable_ids:
                    for scenario in tree_node._scenarios:
                        this_v_val = tree_node._v[variable_id]
                        p_vnorm += tree_node._probability * this_v_val * this_v_val
                        this_u_val = scenario._u[variable_id]
                        p_unorm += scenario._probability * this_u_val * this_u_val

        if self._check_output :
            print("unorm^2 = " + str(p_unorm) + " vnorm^2 = " + str(p_vnorm))
                    
        p_unorm = math.sqrt(p_unorm)
        p_vnorm = math.sqrt(p_vnorm)

        #####################################################
        # compute phi; if greater than zero, update z and w #
        #####################################################

        if ph._verbose:
            print("")
            print("Initiating projection calculations...")

        with open(self._JName,"a") as f:
             f.write("%10d" % (ph._current_iteration))

        phi = 0.0
        sub_phi_map = {}

        for scenario in ph._scenario_tree._scenarios:
            cumulative_sub_phi = 0.0
            for tree_node in scenario._node_list[:-1]:
                tree_node_zs = tree_node._z
                for variable_id in tree_node._standard_variable_ids:
                    var_values = scenario._x[tree_node._name]
                    varval = var_values[variable_id]
                    weight_values = scenario._w[tree_node._name]
                    if not scenario.is_variable_stale(tree_node, variable_id):
                        this_sub_phi_term = scenario._probability * ((tree_node_zs[variable_id] - varval) * (scenario._y[variable_id] + weight_values[variable_id]))
                        cumulative_sub_phi += this_sub_phi_term

            with open(self._JName,"a") as f:
                f.write(", %10f" % (cumulative_sub_phi))

            sub_phi_map[scenario._name] = cumulative_sub_phi
            phi += cumulative_sub_phi

        with open(self._JName,"a") as f:
            for subproblem in subproblems:
                f.write(", %s" % subproblem)
            f.write("\n")

        if ph._verbose:
            print("Computed sub-phi values, by scenario:")
            for scenario_name in sorted(sub_phi_map.keys()):
                print("  %30s %16e" % (scenario_name, sub_phi_map[scenario_name]))

            print("")
            print("Computed phi:    %16e" % phi)

        if phi > 0:
            tau = 1.0 # this is the over-relaxation parameter - we need to do something more useful
            denominator = p_unorm*p_unorm + (1.0/gamma)*p_vnorm*p_vnorm
            if self._check_output :
                print("denominator = " + str(denominator))
            theta = phi/denominator 
            if ph._verbose:
                print("Computed theta: %16e" % theta)
            for stage in ph._scenario_tree._stages[:-1]:
                for tree_node in stage._tree_nodes:
                    if self._check_output:
                        print("TREE NODE ZS BEFORE: %s" % tree_node._z)
                        print("TREE NODE VS BEFORE: %s" % tree_node._v)
                    tree_node_zs = tree_node._z
                    for variable_id in tree_node._standard_variable_ids:
                        for scenario in tree_node._scenarios:
                            rho_values = scenario._rho[tree_node._name]
                            weight_values = scenario._w[tree_node._name]
                            if self._check_output:
                                print("WEIGHT VALUE PRIOR TO MODIFICATION=",weight_values[variable_id])
                                print("U VALUE PRIOR TO MODIFICATION=",scenario._u[variable_id])
#                            print("SUBTRACTING TERM TO Z=%s" % (tau * theta * tree_node._v[variable_id]))
                            tree_node._z[variable_id] -= (tau * theta * (1.0/gamma) * tree_node._v[variable_id])
                            weight_values[variable_id] += (tau * theta *  scenario._u[variable_id])
                            if self._check_output:
                                print("NEW WEIGHT FOR VARIABLE=",variable_id,"FOR SCENARIO=",scenario._name,"EQUALS",weight_values[variable_id])
#                    print("TREE NODE ZS AFTER: %s" % tree_node._z)
        elif phi == 0.0:
            print("***PHI WAS ZERO - NOT DOING ANYTHING - NO MOVES - DOING CHECK BELOW!")
            pass
        else:
            # WE MAY NOT BE SCREWED, BUT WE'LL ASSUME SO FOR NOW.
            print("***PHI IS NEGATIVE - NOT DOING ANYTHING")

        if self._check_output:

            print("Z VALUES:")
            for stage in ph._scenario_tree._stages[:-1]:
                for tree_node in stage._tree_nodes:            
                    print("TREE NODE=%s",tree_node._name)
                    print("Zs:",tree_node._z)

        # CHECK HERE - PHI SHOULD BE 0 AT THIS POINT - THIS IS JUST A CHECK
        with open(self._JName,"a") as f:
             f.write("%10d" % (ph._current_iteration))

        # the z's have been updated - copy these to PH scenario tree xbar maps,
        # so they can be correctly transmitted to instances - this plugin is 
        # responsible for xbar updates.
        for stage in ph._scenario_tree._stages[:-1]:
            for tree_node in stage._tree_nodes:            
                for variable_id in tree_node._z:
                    tree_node._xbars[variable_id] = tree_node._z[variable_id]

        #########################################################################################
        # compute the normalizers for unorm and vnorm, now that we have updated w and z values. #
        #########################################################################################

        unorm_normalizer = 0.0
        for stage in ph._scenario_tree._stages[:-1]:
            for tree_node in stage._tree_nodes:
                this_node_unorm_normalizer = 0.0
                for variable_id in tree_node._standard_variable_ids:
                    this_z_value = tree_node._z[variable_id]
                    this_node_unorm_normalizer += this_z_value**2
            unorm_normalizer += tree_node._probability * this_node_unorm_normalizer

        vnorm_normalizer = 0.0
        for stage in ph._scenario_tree._stages[:-1]:
            for tree_node in stage._tree_nodes:
                for scenario in tree_node._scenarios:
                    this_scenario_vnorm_normalizer = 0.0
                    this_scenario_ws = scenario._w[tree_node._name]
                    for variable_id in tree_node._standard_variable_ids:
                        this_scenario_vnorm_normalizer += this_scenario_ws[variable_id]**2
                    vnorm_normalizer += scenario._probability * this_scenario_vnorm_normalizer

        unorm_normalizer = math.sqrt(unorm_normalizer)
        vnorm_normalizer = math.sqrt(vnorm_normalizer)

#        print("p_unorm=",p_unorm)
#        print("p_unorm_normalizer=",unorm_normalizer)
#        print("p_vnorm=",p_vnorm)
#        print("p_vnorm_normalizer=",vnorm_normalizer)

        p_unorm /= unorm_normalizer
        p_vnorm /= vnorm_normalizer

        scalarized_norm = math.sqrt(p_unorm*p_unorm + p_vnorm*p_vnorm)

        if ph._verbose:
            print("Computed separator norm: (%e,%e) - scalarized norm=%e" % (p_unorm, p_vnorm, scalarized_norm))

        self._converger._last_computed_uv_norm_value = scalarized_norm

#        if p_unorm < delta and p_vnorm < epsilon:
#            print("Separator norm dropped below threshold (%e,%e)" % (delta, epsilon))
#            return

        if ph._verbose:
            print("")
            print("Initiating post-projection calculations...")

        phi = 0.0
        sub_phi_to_scenario_map = {}

        for scenario in ph._scenario_tree._scenarios:
            cumulative_sub_phi = 0.0
            for tree_node in scenario._node_list[:-1]:
                tree_node_zs = tree_node._z
                for variable_id in tree_node._standard_variable_ids:
                    var_values = scenario._x[tree_node._name]
                    varval = var_values[variable_id]
                    weight_values = scenario._w[tree_node._name]
                    if not scenario.is_variable_stale(tree_node, variable_id):
                        this_sub_phi_term = scenario._probability * ((tree_node_zs[variable_id] - varval) * (scenario._y[variable_id] + weight_values[variable_id]))
                        cumulative_sub_phi += this_sub_phi_term

            with open(self._JName,"a") as f:
                f.write(", %10f" % (cumulative_sub_phi))

            if not cumulative_sub_phi in sub_phi_to_scenario_map:
                sub_phi_to_scenario_map[cumulative_sub_phi] = []
            sub_phi_to_scenario_map[cumulative_sub_phi].append(scenario._name)

            phi += cumulative_sub_phi

        if ph._verbose:
            print("Computed sub-phi values (scenario, phi, iters-since-last-incorporated):")
            for sub_phi in sorted(sub_phi_to_scenario_map.keys()):
                print_("  %16e: " % sub_phi, end="")
                for scenario_name in sub_phi_to_scenario_map[sub_phi]:
                    print("%30s %4d" % (scenario_name,
                                        self._total_projection_steps - self._projection_step_of_last_update[scenario_name]))

            print("")

            print("Computed phi: %16e" % phi)
            with open(self._JName,"a") as f:
                f.write("\n")

        negative_sub_phis = [sub_phi for sub_phi in sub_phi_to_scenario_map if sub_phi < 0.0]

#TBD        ph.pending_subproblems()

        if len(negative_sub_phis) == 0:
            print("**** YIKES! QUEUING SUBPROBLEMS AT RANDOM****")
            # TBD - THIS ASSUMES UNIQUE PHIS, WHICH IS NOT ALWAYS THE CASE.
            all_phis = list(iterkeys(sub_phi_to_scenario_map))
            random.shuffle(all_phis)
            for phi in all_phis[0:ph._async_buffer_length]:
                scenario_name = sub_phi_to_scenario_map[phi][0]

                if ph._scenario_tree.contains_bundles():
                    # TBD: Eliminate print redundancy here.
                    if ph._verbose:
                        print("Queueing sub-problem=%s" % ph._scenario_tree.get_scenario_bundle(scenario_name))
                    self._subproblems_to_queue.append(ph._scenario_tree.get_scenario_bundle(scenario_name))
                else:
                    if ph._verbose:
                        print("Queueing sub-problem=%s" % scenario_name)
                    self._subproblems_to_queue.append(scenario_name)

        else:
            if ph._verbose:
                if self._queue_only_negative_subphi_subproblems:
                    print("Queueing sub-problems whose scenarios possess the most negative phi values:")
                else:
                    print("Queueing sub-problems whose scenarios possess the smallest phi values:")
            sorted_phis = sorted(sub_phi_to_scenario_map.keys())
            for phi in sorted_phis[0:ph._async_buffer_length]:
                if ((self._queue_only_negative_subphi_subproblems) and (phi < 0.0)) or (not self._queue_only_negative_subphi_subproblems):
                    scenario_name = sub_phi_to_scenario_map[phi][0] 
                    if ph._verbose:
                        print_("%30s %16e" % (scenario_name,phi), end="")

                    # TBD: THIS IS NOT DONE - WORK ON DUPLICATE DETECTION, SO WE DON'T QUEUE SUBPROBLEMS MULTIPLE TIMES.
                    if ph._scenario_tree.contains_bundles():
                        # TBD - not properly handling lists below - fix!!!
                        if ph._verbose:
                            print(" - queueing corresponding sub-problem=%s" % ph._scenario_tree.get_scenario_bundles(scenario_name)[0])
                        self._subproblems_to_queue.append(ph._scenario_tree.get_scenario_bundles(scenario_name)[0])
                    else:
                        if ph._verbose:
                            print(" - queueing corresponding sub-problem=%s" % scenario_name)
                        self._subproblems_to_queue.append(scenario_name)
        print("")

    def reset(self, ph):
        self.__init__()

    def pre_ph_initialization(self, ph):
        """Called before PH initialization"""
        pass

    def post_instance_creation(self, ph):
        """Called after the instances have been created"""
        with open(self._JName,"w") as f:
            f.write("Phi Summary; generally two lines per iteration\n")
            f.write("Iteration ")
            for scenario in ph._scenario_tree._scenarios:
                f.write(", %10s" % (scenario._name))
            f.write(", Subproblems Returned")
            f.write("\n")

    def post_ph_initialization(self, ph):
        """Called after PH initialization"""
        
        # IMPORTANT: if the Eckstein-Combettes extension plugin is enabled,
        #            then make sure PH is in async mode - otherwise, nothing
        #            will work!
        if not ph._async_mode:
            raise RuntimeError("PH is not in async mode - this is required for the Eckstein-Combettes extension")

        self._total_projection_steps = 0
        for scenario in ph._scenario_tree._scenarios:
            self._projection_step_of_last_update[scenario._name] = 0

        # NOTE: we don't yet have a good way to get keyword options into
        #       plugins - so this is mildy hack-ish. more hackish, but
        #       useful, would be to extract the value from an environment
        #       variable - similar to what is done in the bounds extension.

        # the convergence threshold should obviously be parameterized
        self._converger = AsynchronousProjectiveHedgingConverger(convergence_threshold=1e-5)
        ph._convergers.append(self._converger)

    ##########################################################
    # the following callbacks are specific to synchronous PH #
    ##########################################################

    def post_iteration_0_solves(self, ph):
        """Called after the iteration 0 solves"""

        # we want the PH estimates of the weights initially, but we'll compute them afterwards.
        ph._ph_weight_updates_enabled = False

        # we will also handle xbar updates (z).
        ph._ph_xbar_updates_enabled = False

    def post_iteration_0(self, ph):
        """Called after the iteration 0 solves, averages computation, and weight computation"""
        if ph._verbose:
            print("Starting Eckstein-Combettes PH extension post iteration 0 callback")

        # define y and u parameters for each non-leaf variable in each scenario.
        for scenario in ph._scenario_tree._scenarios:

            scenario._y = {}
            scenario._u = {}

            # instance = scenario._instance

            for tree_node in scenario._node_list[:-1]:

                nodal_index_set = tree_node._standard_variable_ids
                assert nodal_index_set is not None

                scenario._y.update((variable_id, 0.0) for variable_id in nodal_index_set)
                scenario._u.update((variable_id, 0.0) for variable_id in nodal_index_set)
#                print "YS AFTER UPDATE:",scenario._y

        # define v and z parameters for each non-leaf variable in the tree.
        for stage in ph._scenario_tree._stages[:-1]:
            for tree_node in stage._tree_nodes:

                nodal_index_set = tree_node._standard_variable_ids
                assert nodal_index_set is not None

                tree_node._v = dict((i,0) for i in nodal_index_set)
                tree_node._z = dict((i,tree_node._averages[i]) for i in nodal_index_set)

        # copy z to xbar in the scenario tree, as we've told PH we will be taking care of it.
        for stage in ph._scenario_tree._stages[:-1]:
            for tree_node in stage._tree_nodes:

                nodal_index_set = tree_node._standard_variable_ids
                assert nodal_index_set is not None

                tree_node._xbars = dict((i,tree_node._z[i]) for i in nodal_index_set)

        # mainly to set up data structures.
        for subproblem in ph._scenario_tree.subproblems:
            self.asynchronous_pre_scenario_queue(ph, subproblem.name)

        # TBD - why are we doing this at all? we could just take a projection step.
        # pick subproblems at random - we need to send out some number.
        # although we need all of them initially (PH does - not this particular plugin).
        all_subproblems = [subproblem.name for subproblem in ph._scenario_tree.subproblems]
        random.shuffle(all_subproblems)
        self._subproblems_to_queue = all_subproblems[0:self._num_initial_subproblems_to_queue]

    def pre_iteration_k_solves(self, ph):
        """Called before each iteration k solve"""
        pass

    def post_iteration_k_solves(self, ph):
        """Called after the iteration k solves"""
        pass

    def post_iteration_k(self, ph):
        """Called after the iteration k is finished"""
        pass

    ##########################################################

    ###########################################################
    # the following callbacks are specific to asynchronous PH #
    ###########################################################

    def pre_asynchronous_solves(self, ph):
        """Called before the asynchronous solve loop is executed"""
        pass

    # TBD - this should be renamed to "pre_subproblem"
    def asynchronous_pre_scenario_queue(self, ph, subproblem_name):
        """Called right before each subproblem solve is been queued"""

        scenarios_to_process = []

        if ph._verbose:
            print("Processing subproblem=%s in asynchronous pre-queue callback" % subproblem_name)

        if ph._scenario_tree.contains_bundles():
            for scenario_name in ph._scenario_tree.get_bundle(subproblem_name).scenario_names:
                scenarios_to_process.append(ph._scenario_tree.get_scenario(scenario_name))
        else:
            scenarios_to_process.append(ph._scenario_tree.get_scenario(subproblem_name))

        # we need to cache the z and w that were used when solving the input scenario.
        for scenario in scenarios_to_process:

            scenario._xbars_for_solve = {}
            for tree_node in scenario._node_list[:-1]:
                scenario._xbars_for_solve[tree_node._name] = dict((k,v) for k,v in iteritems(tree_node._z))

            scenario._ws_for_solve = {}
            for tree_node in scenario._node_list[:-1]:
                scenario._ws_for_solve[tree_node._name] = dict((k,v) for k,v in iteritems(scenario._w[tree_node._name]))

    def post_asynchronous_var_w_update(self, ph, subproblems, subproblem_solve_counts):
        """Called after a batch of asynchronous sub-problems are solved and corresponding statistics are updated"""
        self.compute_updates(ph, subproblems, subproblem_solve_counts)

    def post_asynchronous_solves(self, ph):
        """Called after the asynchronous solve loop is executed"""
        pass

    def asynchronous_subproblems_to_queue(self, ph):
        """Called after subproblems within buffer length window have been processed"""
        result = self._subproblems_to_queue
        self._subproblems_to_queue = []
        return result

    ###########################################################

    def post_ph_execution(self, ph):
        """Called after PH has terminated"""
        pass<|MERGE_RESOLUTION|>--- conflicted
+++ resolved
@@ -55,10 +55,6 @@
         self._check_output = False
         self._JName = "PhiSummary.csv"
 
-<<<<<<< HEAD
-        # TBD - this is hard-coded!!!! WATCH OUT!!!
-        self._num_initial_subproblems_to_queue = 10
-=======
         if "APH_INITIAL_SUBPROBLEMS_TO_QUEUE" in os.environ:
             self._num_initial_subproblems_to_queue = \
                 os.environ["APH_INITIAL_SUBPROBLEMS_TO_QUEUE"]
@@ -66,7 +62,6 @@
             self._num_initial_subproblems_to_queue = 3
             print ("APH_INITIAL_SUBPROBLEMS_TO_QUEUE was not set, using",
                     self._num_initial_subproblems_to_queue)
->>>>>>> b2ab96e1
 
         self._subproblems_to_queue = []
 
