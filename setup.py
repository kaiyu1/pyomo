#  ___________________________________________________________________________
#
#  Pyomo: Python Optimization Modeling Objects
#  Copyright 2017 National Technology and Engineering Solutions of Sandia, LLC
#  Under the terms of Contract DE-NA0003525 with National Technology and
#  Engineering Solutions of Sandia, LLC, the U.S. Government retains certain
#  rights in this software.
#  This software is distributed under the 3-clause BSD License.
#  ___________________________________________________________________________

"""
Script to generate the installer for pyomo.
"""

import sys
import os

def read(*rnames):
    with open(os.path.join(os.path.dirname(__file__), *rnames)) as README:
        # Strip all leading badges up to, but not including the COIN-OR
        # badge so that they do not appear in the PyPI description
        while True:
            line = README.readline()
            if 'COIN-OR' in line:
                break
            if line.strip() and '[![' not in line:
                break
        return line + README.read()

def get_version():
    # Source pyomo/version/info.py to get the version number
    _verInfo = dict(globals())
    _verFile = os.path.join(os.path.dirname(__file__),
                            'pyomo','version','info.py')
    with open(_verFile) as _FILE:
        exec(_FILE.read(), _verInfo)
    return _verInfo['__version__']

<<<<<<< HEAD
requires = [
    'PyUtilib>=5.7.4.dev0',
    'appdirs',
    'ply',
    'six>=1.4',
    ]
if sys.version_info < (2, 7):
    requires.append('argparse')
    requires.append('unittest2')
    requires.append('ordereddict')
if sys.version_info < (3, 4):
    requires.append('enum34')

=======
>>>>>>> e021c095
from setuptools import setup, find_packages

CYTHON_REQUIRED = "required"
if 'develop' in sys.argv:
    using_cython = False
else:
    using_cython = "automatic"
if '--with-cython' in sys.argv:
    using_cython = CYTHON_REQUIRED
    sys.argv.remove('--with-cython')
if '--without-cython' in sys.argv:
    using_cython = False
    sys.argv.remove('--without-cython')

ext_modules = []
if using_cython:
    try:
        import platform
        if platform.python_implementation() != "CPython":
            # break out of this try-except (disable Cython)
            raise RuntimeError("Cython is only supported under CPython")
        from Cython.Build import cythonize
        #
        # Note: The Cython developers recommend that you destribute C source
        # files to users.  But this is fine for evaluating the utility of Cython
        #
        import shutil
        files = [
            "pyomo/core/expr/numvalue.pyx",
            "pyomo/core/expr/numeric_expr.pyx",
            "pyomo/core/expr/logical_expr.pyx",
            #"pyomo/core/expr/visitor.pyx",
            "pyomo/core/util.pyx",
            "pyomo/repn/standard_repn.pyx",
            "pyomo/repn/plugins/cpxlp.pyx",
            "pyomo/repn/plugins/gams_writer.pyx",
            "pyomo/repn/plugins/baron_writer.pyx",
            "pyomo/repn/plugins/ampl/ampl_.pyx",
        ]
        for f in files:
            shutil.copyfile(f[:-1], f)
        ext_modules = cythonize(files, compiler_directives={
            "language_level": 3 if sys.version_info >= (3, ) else 2})
    except:
        if using_cython == CYTHON_REQUIRED:
            print("""
ERROR: Cython was explicitly requested with --with-cython, but cythonization
       of core Pyomo modules failed.
""")
            raise
        using_cython = False

def run_setup():
   setup(name='Pyomo',
      #
      # Note: the release number is set in pyomo/version/info.py
      #
      version=get_version(),
      maintainer='William E. Hart',
      maintainer_email='wehart@sandia.gov',
      url='http://pyomo.org',
      license='BSD',
      platforms=["any"],
      description='Pyomo: Python Optimization Modeling Objects',
      long_description=read('README.md'),
      long_description_content_type='text/markdown',
      keywords=['optimization'],
      classifiers=[
        'Development Status :: 5 - Production/Stable',
        'Intended Audience :: End Users/Desktop',
        'Intended Audience :: Science/Research',
        'License :: OSI Approved :: BSD License',
        'Natural Language :: English',
        'Operating System :: MacOS',
        'Operating System :: Microsoft :: Windows',
        'Operating System :: Unix',
        'Programming Language :: Python',
        'Programming Language :: Python :: 2',
        'Programming Language :: Python :: 2.7',
        'Programming Language :: Python :: 3',
        'Programming Language :: Python :: 3.4',
        'Programming Language :: Python :: 3.5',
        'Programming Language :: Python :: 3.6',
        'Programming Language :: Python :: 3.7',
        'Programming Language :: Python :: 3.8',
        'Programming Language :: Python :: Implementation :: CPython',
        'Programming Language :: Python :: Implementation :: Jython',
        'Programming Language :: Python :: Implementation :: PyPy',
        'Topic :: Scientific/Engineering :: Mathematics',
        'Topic :: Software Development :: Libraries :: Python Modules' ],
      python_requires='>=2.7, !=3.0.*, !=3.1.*, !=3.2.*, !=3.3.*',
      install_requires=[
          'PyUtilib>=5.8.1.dev0',
          'appdirs',
          'enum34;python_version<"3.4"',
          'ply',
          'six>=1.4',
      ],
      packages=find_packages(exclude=("scripts",)),
      package_data={"pyomo.contrib.viewer":["*.ui"]},
      ext_modules = ext_modules,
      entry_points="""
        [console_scripts]
        runbenders=pyomo.pysp.benders:Benders_main
        evaluate_xhat=pyomo.pysp.evaluate_xhat:EvaluateXhat_main
        runph=pyomo.pysp.phinit:PH_main
        runef=pyomo.pysp.ef_writer_script:main
        phsolverserver=pyomo.pysp.phsolverserver:main
        scenariotreeserver=pyomo.pysp.scenariotree.server_pyro:main
        computeconf=pyomo.pysp.computeconf:main

        results_schema=pyomo.scripting.commands:results_schema
        pyro_mip_server = pyomo.scripting.pyro_mip_server:main
        test.pyomo = pyomo.scripting.runtests:runPyomoTests
        pyomo = pyomo.scripting.pyomo_main:main_console_script
        pyomo_ns = pyomo.scripting.commands:pyomo_ns
        pyomo_nsc = pyomo.scripting.commands:pyomo_nsc
        kill_pyro_mip_servers = pyomo.scripting.commands:kill_pyro_mip_servers
        launch_pyro_mip_servers = pyomo.scripting.commands:launch_pyro_mip_servers
        readsol = pyomo.scripting.commands:readsol
        OSSolverService = pyomo.scripting.commands:OSSolverService
        pyomo_python = pyomo.scripting.commands:pyomo_python
        pyomo_old=pyomo.scripting.pyomo_command:main

        [pyomo.command]
        pyomo.runbenders=pyomo.pysp.benders
        pyomo.evaluate_xhat=pyomo.pysp.evaluate_xhat
        pyomo.runph=pyomo.pysp.phinit
        pyomo.runef=pyomo.pysp.ef_writer_script
        pyomo.phsolverserver=pyomo.pysp.phsolverserver
        pyomo.scenariotreeserver=pyomo.pysp.scenariotree.server_pyro
        pyomo.computeconf=pyomo.pysp.computeconf

        pyomo.help = pyomo.scripting.driver_help
        pyomo.test.pyomo = pyomo.scripting.runtests
        pyomo.pyro_mip_server = pyomo.scripting.pyro_mip_server
        pyomo.results_schema=pyomo.scripting.commands
        pyomo.viewer=pyomo.contrib.viewer.pyomo_viewer
      """
      )

try:
    run_setup()
except SystemExit as e_info:
    # Cython can generate a SystemExit exception on Windows if the
    # environment is missing / has an incorrect Microsoft compiler.
    # Since Cython is not strictly required, we will disable Cython and
    # try re-running setup(), but only for this very specific situation.
    if 'Microsoft Visual C++' not in str(e_info):
        raise
    elif using_cython == CYTHON_REQUIRED:
        print("""
ERROR: Cython was explicitly requested with --with-cython, but cythonization
       of core Pyomo modules failed.
""")
        raise
    else:
        print("""
ERROR: setup() failed:
    %s
Re-running setup() without the Cython modules
""" % (str(e_info),))
        ext_modules = []
        run_setup()
        print("""
WARNING: Installation completed successfully, but the attempt to cythonize
         core Pyomo modules failed.  Cython provides performance
         optimizations and is not required for any Pyomo functionality.
         Cython returned the following error:
   "%s"
""" % (str(e_info),))<|MERGE_RESOLUTION|>--- conflicted
+++ resolved
@@ -36,22 +36,6 @@
         exec(_FILE.read(), _verInfo)
     return _verInfo['__version__']
 
-<<<<<<< HEAD
-requires = [
-    'PyUtilib>=5.7.4.dev0',
-    'appdirs',
-    'ply',
-    'six>=1.4',
-    ]
-if sys.version_info < (2, 7):
-    requires.append('argparse')
-    requires.append('unittest2')
-    requires.append('ordereddict')
-if sys.version_info < (3, 4):
-    requires.append('enum34')
-
-=======
->>>>>>> e021c095
 from setuptools import setup, find_packages
 
 CYTHON_REQUIRED = "required"
