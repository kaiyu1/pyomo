name: continuous-integration/github/pr/win

on:
  pull_request:
    branches:
      - master

jobs:
  pyomo-tests:
    name: py${{ matrix.python-version }}
    runs-on: ${{ matrix.os }}
    strategy:
      fail-fast: false # This flag causes all of the matrix to continue to run, even if one matrix option fails
      matrix:
        os: ['windows-latest']
        python-version: [2.7, 3.5, 3.6, 3.7, 3.8] 
    steps:
    - uses: actions/checkout@v1
    - name: Set up Python ${{ matrix.python-version }} with Miniconda
      uses: goanpeca/setup-miniconda@v1 # Using an action created by user goanpeca to set up different Python Miniconda environments
      with:
        auto-update-conda: true
        python-version: ${{ matrix.python-version }}
    - name: Install Pyomo dependencies
      shell: pwsh
      run: |
        $env:PYTHONWARNINGS="ignore::UserWarning"
        Write-Host ("Current Enviroment variables: ")
        gci env: | Sort Name
        Write-Host ("")
        Write-Host ("Update conda, then force it to NOT update itself again...")
        Write-Host ("")
        Invoke-Expression "conda config --set always_yes yes"
        Invoke-Expression "conda config --set auto_update_conda false"
        Write-Host ("")
        Write-Host ("Setting Conda Env Vars... ")
        Write-Host ("")
        $env:CONDA_INSTALL = "conda install -q -y "
        $env:ANACONDA = $env:CONDA_INSTALL + " -c anaconda "
        $env:CONDAFORGE = $env:CONDA_INSTALL + " -c conda-forge --no-update-deps "
        $env:USING_MINICONDA = 1
        $env:ADDITIONAL_CF_PKGS="setuptools pip coverage sphinx_rtd_theme "
        $env:MINICONDA_EXTRAS=""
        $env:MINICONDA_EXTRAS="numpy scipy ipython openpyxl sympy pyodbc pyyaml networkx xlrd pandas matplotlib dill seaborn "
        $env:ADDITIONAL_CF_PKGS=$env:ADDITIONAL_CF_PKGS + "pymysql pyro4 pint pathos " + $env:MINICONDA_EXTRAS
        $env:ADDITIONAL_CF_PKGS=$env:ADDITIONAL_CF_PKGS + " glpk ipopt"
        $env:EXP = $env:CONDAFORGE + $env:ADDITIONAL_CF_PKGS
        Invoke-Expression $env:EXP
<<<<<<< HEAD
        $env:PYNUMERO = $env:CONDAFORGE + " pynumero_libraries"
        Write-Host ("")
        Write-Host ("Try to install Pynumero_libraries...")
        Write-Host ("")
        try
        {
            Invoke-Expression $env:PYNUMERO
        }
        catch
        {
            Write-Host ("####################################################")
            Write-Host ("WARNING: Pynumero_libraries is not available for Python ${{matrix.python-version}}")
            Write-Host ("####################################################")
        }
        Write-Host ("")
        Write-Host ("Install GAMS...")
=======
        Write-Host ("")
        Write-Host ("Installing GAMS")
>>>>>>> cbb0ab96
        Write-Host ("")
        Invoke-WebRequest -Uri 'https://d37drm4t2jghv5.cloudfront.net/distributions/24.8.5/windows/windows_x64_64.exe' -OutFile 'windows_x64_64.exe'
        Start-Process -FilePath 'windows_x64_64.exe' -ArgumentList '/SP- /VERYSILENT /NORESTART /DIR=.\gams /NOICONS'
        $env:PATH += $(Get-Location).Path + "\gams"
        Write-Host ("")
        Write-Host ("New Shell Environment: ")
        gci env: | Sort Name
    - name: Install Pyomo and extensions
      shell: pwsh
      run: |
        $env:PYTHONWARNINGS="ignore::UserWarning"
        Write-Host ("")
        Write-Host ("Clone model library and install PyUtilib...")
        Write-Host ("")
        git clone --quiet https://github.com/Pyomo/pyomo-model-libraries.git
        git clone --quiet https://github.com/PyUtilib/pyutilib.git
        cd pyutilib
        python setup.py develop
        cd ..
        Write-Host ("")
        Write-Host ("Install Pyomo...")
        Write-Host ("")
        python setup.py develop
        Write-Host ("")
        Write-Host "Pyomo download-extensions"
        Write-Host ("")
        Invoke-Expression "pyomo download-extensions"
<<<<<<< HEAD
=======
        
>>>>>>> cbb0ab96
    - name: Run nightly tests with test.pyomo
      shell: pwsh
      run: |
        $env:PYTHONWARNINGS="ignore::UserWarning"
        Write-Host "Setup and run nosetests"
        $env:BUILD_DIR = $(Get-Location).Path
        $env:EXP = "test.pyomo -v --cat='nightly' pyomo " + $env:BUILD_DIR + "\pyomo-model-libraries"
        Invoke-Expression $env:EXP<|MERGE_RESOLUTION|>--- conflicted
+++ resolved
@@ -46,7 +46,6 @@
         $env:ADDITIONAL_CF_PKGS=$env:ADDITIONAL_CF_PKGS + " glpk ipopt"
         $env:EXP = $env:CONDAFORGE + $env:ADDITIONAL_CF_PKGS
         Invoke-Expression $env:EXP
-<<<<<<< HEAD
         $env:PYNUMERO = $env:CONDAFORGE + " pynumero_libraries"
         Write-Host ("")
         Write-Host ("Try to install Pynumero_libraries...")
@@ -62,11 +61,7 @@
             Write-Host ("####################################################")
         }
         Write-Host ("")
-        Write-Host ("Install GAMS...")
-=======
-        Write-Host ("")
         Write-Host ("Installing GAMS")
->>>>>>> cbb0ab96
         Write-Host ("")
         Invoke-WebRequest -Uri 'https://d37drm4t2jghv5.cloudfront.net/distributions/24.8.5/windows/windows_x64_64.exe' -OutFile 'windows_x64_64.exe'
         Start-Process -FilePath 'windows_x64_64.exe' -ArgumentList '/SP- /VERYSILENT /NORESTART /DIR=.\gams /NOICONS'
@@ -94,10 +89,7 @@
         Write-Host "Pyomo download-extensions"
         Write-Host ("")
         Invoke-Expression "pyomo download-extensions"
-<<<<<<< HEAD
-=======
-        
->>>>>>> cbb0ab96
+
     - name: Run nightly tests with test.pyomo
       shell: pwsh
       run: |
